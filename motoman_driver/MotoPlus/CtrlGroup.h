--- conflicted
+++ resolved
@@ -1,125 +1,120 @@
-﻿// CtrlGroup.h
-//
-/*
-* Software License Agreement (BSD License) 
-*
-* Copyright (c) 2013, Yaskawa America, Inc.
-* All rights reserved.
-*
-* Redistribution and use in binary form, with or without modification,
-* is permitted provided that the following conditions are met:
-*
-*       * Redistributions in binary form must reproduce the above copyright
-*       notice, this list of conditions and the following disclaimer in the
-*       documentation and/or other materials provided with the distribution.
-*       * Neither the name of the Yaskawa America, Inc., nor the names 
-*       of its contributors may be used to endorse or promote products derived
-*       from this software without specific prior written permission.
-*
-* THIS SOFTWARE IS PROVIDED BY THE COPYRIGHT HOLDERS AND CONTRIBUTORS "AS IS"
-* AND ANY EXPRESS OR IMPLIED WARRANTIES, INCLUDING, BUT NOT LIMITED TO, THE
-* IMPLIED WARRANTIES OF MERCHANTABILITY AND FITNESS FOR A PARTICULAR PURPOSE
-* ARE DISCLAIMED. IN NO EVENT SHALL THE COPYRIGHT OWNER OR CONTRIBUTORS BE
-* LIABLE FOR ANY DIRECT, INDIRECT, INCIDENTAL, SPECIAL, EXEMPLARY, OR
-* CONSEQUENTIAL DAMAGES (INCLUDING, BUT NOT LIMITED TO, PROCUREMENT OF
-* SUBSTITUTE GOODS OR SERVICES; LOSS OF USE, DATA, OR PROFITS; OR BUSINESS
-* INTERRUPTION) HOWEVER CAUSED AND ON ANY THEORY OF LIABILITY, WHETHER IN
-* CONTRACT, STRICT LIABILITY, OR TORT (INCLUDING NEGLIGENCE OR OTHERWISE)
-* ARISING IN ANY WAY OUT OF THE USE OF THIS SOFTWARE, EVEN IF ADVISED OF THE
-* POSSIBILITY OF SUCH DAMAGE.
-*/ 
-
-#ifndef CTRLGROUP_H
-#define CTRLGROUP_H
-
-
-#include "ParameterTypes.h"
-
-
-#define Q_SIZE 200
-#define Q_LOCK_TIMEOUT 1000
-#define	Q_OFFSET_IDX( a, b, c )	(((a)+(b)) >= (c) ) ? ((a)+(b)-(c)) \
-				: ( (((a)+(b)) < 0 ) ? ((a)+(b)+(c)) : ((a)+(b)) )
-				
-typedef struct
-{
-	LONG time;
-	UCHAR frame;
-	UCHAR user;
-	UCHAR tool;
-	LONG inc[MP_GRP_AXES_NUM];
-} Incremental_data;
-
-typedef struct
-{
-	SEM_ID q_lock;
-	LONG cnt;
-	LONG idx;
-	Incremental_data data[Q_SIZE];
-} Incremental_q;
-
-
-
-// jointMotionData values are in radian and joint order in sequential order 
-typedef struct
-{
-	int flag;
-	int time;						// time in millisecond
-	float pos[MP_GRP_AXES_NUM];		// position in radians
-	float vel[MP_GRP_AXES_NUM];		// velocity in radians/s
-	float acc[MP_GRP_AXES_NUM];		// acceleration in radians/s^2
-} JointMotionData;
-
-//---------------------------------------------------------------
-// CtrlGroup:
-// Structure containing all the data related to a control group 
-//---------------------------------------------------------------
-typedef struct 
-{
-	int groupNo;								// sequence group number
-	int numAxes;								// number of axis in the control group
-	MP_GRP_ID_TYPE groupId;						// control group ID
-	PULSE_TO_RAD pulseToRad;					// conversion ratio between pulse and radian
-	PULSE_TO_METER pulseToMeter;				// conversion ratio between pulse and meter (linear axis)
-	FB_PULSE_CORRECTION_DATA correctionData;  	// compensation for axes coupling
-	MAX_INCREMENT_INFO maxInc;					// maximum increment per interpolation cycle
-	float maxSpeed[MP_GRP_AXES_NUM];			// maximum joint speed in radian/sec (rotational) or meter/sec (linear)
-	
-	Incremental_q inc_q;						// incremental queue
-	long q_time;								// time to which the queue has been processed
-	
-	JointMotionData jointMotionData;			// joint motion command data in radian
-	JointMotionData jointMotionDataToProcess;	// joint motion command data in radian to process
-	BOOL hasDataToProcess;						// indicates that there is data to process
-	int tidAddToIncQueue;						// ThreadId to add incremental values to the queue
-<<<<<<< HEAD
-	int timeLeftover_ms;						// Time left over after reaching the end of a trajectory to complete the interpolation period
-
-=======
-	int timeLeftover_ms;						// Time left over after reaching the end of a trajectory to complet the interpolation period
-	long prevPulsePos[MAX_PULSE_AXES];			// The commanded pulse position that the trajectory starts at (Ros_MotionServer_StartTrajMode)
->>>>>>> d23afc85
-	AXIS_MOTION_TYPE axisType;					// Indicates whether axis is rotary or linear
-} CtrlGroup;
-
-
-//---------------------------------
-// External Functions Declaration
-//---------------------------------
-
-extern CtrlGroup* Ros_CtrlGroup_Create(int groupNo, float interpolPeriod);
-
-extern BOOL Ros_CtrlGroup_GetPulsePosCmd(CtrlGroup* ctrlGroup, long pulsePos[MAX_PULSE_AXES]);
-
-extern BOOL Ros_CtrlGroup_GetFBPulsePos(CtrlGroup* ctrlGroup, long pulsePos[MAX_PULSE_AXES]);
-
-extern BOOL Ros_CtrlGroup_GetTorque(CtrlGroup* ctrlGroup, double torqueValues[MAX_PULSE_AXES]);
-extern void Ros_CtrlGroup_ConvertToRosPos(CtrlGroup* ctrlGroup, long pulsePos[MAX_PULSE_AXES], float rosPos[MAX_PULSE_AXES]);
-
-extern void Ros_CtrlGroup_ConvertToMotoPos(CtrlGroup* ctrlGroup, float radPos[MAX_PULSE_AXES], long pulsePos[MAX_PULSE_AXES]);
-
-extern UCHAR Ros_CtrlGroup_GetAxisConfig(CtrlGroup* ctrlGroup);
-
-extern BOOL Ros_CtrlGroup_IsRobot(CtrlGroup* ctrlGroup);
-
-#endif
+﻿// CtrlGroup.h
+//
+/*
+* Software License Agreement (BSD License) 
+*
+* Copyright (c) 2013, Yaskawa America, Inc.
+* All rights reserved.
+*
+* Redistribution and use in binary form, with or without modification,
+* is permitted provided that the following conditions are met:
+*
+*       * Redistributions in binary form must reproduce the above copyright
+*       notice, this list of conditions and the following disclaimer in the
+*       documentation and/or other materials provided with the distribution.
+*       * Neither the name of the Yaskawa America, Inc., nor the names 
+*       of its contributors may be used to endorse or promote products derived
+*       from this software without specific prior written permission.
+*
+* THIS SOFTWARE IS PROVIDED BY THE COPYRIGHT HOLDERS AND CONTRIBUTORS "AS IS"
+* AND ANY EXPRESS OR IMPLIED WARRANTIES, INCLUDING, BUT NOT LIMITED TO, THE
+* IMPLIED WARRANTIES OF MERCHANTABILITY AND FITNESS FOR A PARTICULAR PURPOSE
+* ARE DISCLAIMED. IN NO EVENT SHALL THE COPYRIGHT OWNER OR CONTRIBUTORS BE
+* LIABLE FOR ANY DIRECT, INDIRECT, INCIDENTAL, SPECIAL, EXEMPLARY, OR
+* CONSEQUENTIAL DAMAGES (INCLUDING, BUT NOT LIMITED TO, PROCUREMENT OF
+* SUBSTITUTE GOODS OR SERVICES; LOSS OF USE, DATA, OR PROFITS; OR BUSINESS
+* INTERRUPTION) HOWEVER CAUSED AND ON ANY THEORY OF LIABILITY, WHETHER IN
+* CONTRACT, STRICT LIABILITY, OR TORT (INCLUDING NEGLIGENCE OR OTHERWISE)
+* ARISING IN ANY WAY OUT OF THE USE OF THIS SOFTWARE, EVEN IF ADVISED OF THE
+* POSSIBILITY OF SUCH DAMAGE.
+*/ 
+
+#ifndef CTRLGROUP_H
+#define CTRLGROUP_H
+
+
+#include "ParameterTypes.h"
+
+
+#define Q_SIZE 200
+#define Q_LOCK_TIMEOUT 1000
+#define	Q_OFFSET_IDX( a, b, c )	(((a)+(b)) >= (c) ) ? ((a)+(b)-(c)) \
+				: ( (((a)+(b)) < 0 ) ? ((a)+(b)+(c)) : ((a)+(b)) )
+				
+typedef struct
+{
+	LONG time;
+	UCHAR frame;
+	UCHAR user;
+	UCHAR tool;
+	LONG inc[MP_GRP_AXES_NUM];
+} Incremental_data;
+
+typedef struct
+{
+	SEM_ID q_lock;
+	LONG cnt;
+	LONG idx;
+	Incremental_data data[Q_SIZE];
+} Incremental_q;
+
+
+
+// jointMotionData values are in radian and joint order in sequential order 
+typedef struct
+{
+	int flag;
+	int time;						// time in millisecond
+	float pos[MP_GRP_AXES_NUM];		// position in radians
+	float vel[MP_GRP_AXES_NUM];		// velocity in radians/s
+	float acc[MP_GRP_AXES_NUM];		// acceleration in radians/s^2
+} JointMotionData;
+
+//---------------------------------------------------------------
+// CtrlGroup:
+// Structure containing all the data related to a control group 
+//---------------------------------------------------------------
+typedef struct 
+{
+	int groupNo;								// sequence group number
+	int numAxes;								// number of axis in the control group
+	MP_GRP_ID_TYPE groupId;						// control group ID
+	PULSE_TO_RAD pulseToRad;					// conversion ratio between pulse and radian
+	PULSE_TO_METER pulseToMeter;				// conversion ratio between pulse and meter (linear axis)
+	FB_PULSE_CORRECTION_DATA correctionData;  	// compensation for axes coupling
+	MAX_INCREMENT_INFO maxInc;					// maximum increment per interpolation cycle
+	float maxSpeed[MP_GRP_AXES_NUM];			// maximum joint speed in radian/sec (rotational) or meter/sec (linear)
+	
+	Incremental_q inc_q;						// incremental queue
+	long q_time;								// time to which the queue has been processed
+	
+	JointMotionData jointMotionData;			// joint motion command data in radian
+	JointMotionData jointMotionDataToProcess;	// joint motion command data in radian to process
+	BOOL hasDataToProcess;						// indicates that there is data to process
+	int tidAddToIncQueue;						// ThreadId to add incremental values to the queue
+	int timeLeftover_ms;						// Time left over after reaching the end of a trajectory to complete the interpolation period
+	long prevPulsePos[MAX_PULSE_AXES];			// The commanded pulse position that the trajectory starts at (Ros_MotionServer_StartTrajMode)
+	AXIS_MOTION_TYPE axisType;					// Indicates whether axis is rotary or linear
+} CtrlGroup;
+
+
+//---------------------------------
+// External Functions Declaration
+//---------------------------------
+
+extern CtrlGroup* Ros_CtrlGroup_Create(int groupNo, float interpolPeriod);
+
+extern BOOL Ros_CtrlGroup_GetPulsePosCmd(CtrlGroup* ctrlGroup, long pulsePos[MAX_PULSE_AXES]);
+
+extern BOOL Ros_CtrlGroup_GetFBPulsePos(CtrlGroup* ctrlGroup, long pulsePos[MAX_PULSE_AXES]);
+
+extern BOOL Ros_CtrlGroup_GetTorque(CtrlGroup* ctrlGroup, double torqueValues[MAX_PULSE_AXES]);
+extern void Ros_CtrlGroup_ConvertToRosPos(CtrlGroup* ctrlGroup, long pulsePos[MAX_PULSE_AXES], float rosPos[MAX_PULSE_AXES]);
+
+extern void Ros_CtrlGroup_ConvertToMotoPos(CtrlGroup* ctrlGroup, float radPos[MAX_PULSE_AXES], long pulsePos[MAX_PULSE_AXES]);
+
+extern UCHAR Ros_CtrlGroup_GetAxisConfig(CtrlGroup* ctrlGroup);
+
+extern BOOL Ros_CtrlGroup_IsRobot(CtrlGroup* ctrlGroup);
+
+#endif