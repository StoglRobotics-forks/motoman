--- conflicted
+++ resolved
@@ -1,1778 +1,1750 @@
-﻿// MotionServer.c
-//
-// History:
-// 05/22/2013: Original release v.1.0.0
-// 06/05/2013: Fix for multi-arm control to prevent return -3 (Invalid group) 
-//			   when calling function mpExRcsIncrementMove.
-// 06/12/2013: Release v.1.0.1
-// June 2014:	Release v1.2.0
-//				Add support for multiple control groups.
-//				Add support for DX200 controller.
-/*
-* Software License Agreement (BSD License) 
-*
-* Copyright (c) 2013, Yaskawa America, Inc.
-* All rights reserved.
-*
-* Redistribution and use in binary form, with or without modification,
-* is permitted provided that the following conditions are met:
-*
-*       * Redistributions in binary form must reproduce the above copyright
-*       notice, this list of conditions and the following disclaimer in the
-*       documentation and/or other materials provided with the distribution.
-*       * Neither the name of the Yaskawa America, Inc., nor the names 
-*       of its contributors may be used to endorse or promote products derived
-*       from this software without specific prior written permission.
-*
-* THIS SOFTWARE IS PROVIDED BY THE COPYRIGHT HOLDERS AND CONTRIBUTORS "AS IS"
-* AND ANY EXPRESS OR IMPLIED WARRANTIES, INCLUDING, BUT NOT LIMITED TO, THE
-* IMPLIED WARRANTIES OF MERCHANTABILITY AND FITNESS FOR A PARTICULAR PURPOSE
-* ARE DISCLAIMED. IN NO EVENT SHALL THE COPYRIGHT OWNER OR CONTRIBUTORS BE
-* LIABLE FOR ANY DIRECT, INDIRECT, INCIDENTAL, SPECIAL, EXEMPLARY, OR
-* CONSEQUENTIAL DAMAGES (INCLUDING, BUT NOT LIMITED TO, PROCUREMENT OF
-* SUBSTITUTE GOODS OR SERVICES; LOSS OF USE, DATA, OR PROFITS; OR BUSINESS
-* INTERRUPTION) HOWEVER CAUSED AND ON ANY THEORY OF LIABILITY, WHETHER IN
-* CONTRACT, STRICT LIABILITY, OR TORT (INCLUDING NEGLIGENCE OR OTHERWISE)
-* ARISING IN ANY WAY OUT OF THE USE OF THIS SOFTWARE, EVEN IF ADVISED OF THE
-* POSSIBILITY OF SUCH DAMAGE.
-*/ 
-
-#include "MotoPlus.h"
-#include "ParameterExtraction.h"
-#include "CtrlGroup.h"
-#include "SimpleMessage.h"
-#include "Controller.h"
-#include "MotionServer.h"
-
-//-----------------------
-// Function Declarations
-//-----------------------
-// Main Task: 
-void Ros_MotionServer_StartNewConnection(Controller* controller, int sd);
-void Ros_MotionServer_StopConnection(Controller* controller, int connectionIndex);
-// WaitForSimpleMsg Task:
-void Ros_MotionServer_WaitForSimpleMsg(Controller* controller, int connectionIndex);
-BOOL Ros_MotionServer_SimpleMsgProcess(Controller* controller, SimpleMsg* receiveMsg, int byteSize, SimpleMsg* replyMsg);
-int Ros_MotionServer_MotionCtrlProcess(Controller* controller, SimpleMsg* receiveMsg, SimpleMsg* replyMsg);
-BOOL Ros_MotionServer_StopMotion(Controller* controller);
-BOOL Ros_MotionServer_ServoPower(Controller* controller, int servoOnOff);
-BOOL Ros_MotionServer_ResetAlarm(Controller* controller);
-BOOL Ros_MotionServer_StartTrajMode(Controller* controller);
-BOOL Ros_MotionServer_StopTrajMode(Controller* controller);
-int Ros_MotionServer_JointTrajDataProcess(Controller* controller, SimpleMsg* receiveMsg, SimpleMsg* replyMsg);
-int Ros_MotionServer_InitTrajPointFull(CtrlGroup* ctrlGroup, SmBodyJointTrajPtFull* jointTrajData);
-int Ros_MotionServer_InitTrajPointFullEx(CtrlGroup* ctrlGroup, SmBodyJointTrajPtExData* jointTrajDataEx, int sequence);
-int Ros_MotionServer_AddTrajPointFull(CtrlGroup* ctrlGroup, SmBodyJointTrajPtFull* jointTrajData);
-int Ros_MotionServer_AddTrajPointFullEx(CtrlGroup* ctrlGroup, SmBodyJointTrajPtExData* jointTrajDataEx, int sequence);
-int Ros_MotionServer_JointTrajPtFullExProcess(Controller* controller, SimpleMsg* receiveMsg, SimpleMsg* replyMsg);
-// AddToIncQueue Task:
-void Ros_MotionServer_AddToIncQueueProcess(Controller* controller, int groupNo);
-void Ros_MotionServer_JointTrajDataToIncQueue(Controller* controller, int groupNo);
-BOOL Ros_MotionServer_AddPulseIncPointToQ(Controller* controller, int groupNo, Incremental_data* dataToEnQ);
-BOOL Ros_MotionServer_ClearQ_All(Controller* controller);
-BOOL Ros_MotionServer_HasDataInQueue(Controller* controller);
-int Ros_MotionServer_GetQueueCnt(Controller* controller, int groupNo);
-void Ros_MotionServer_IncMoveLoopStart(Controller* controller);
-// Utility functions:
-void Ros_MotionServer_ConvertToJointMotionData(SmBodyJointTrajPtFull* jointTrajData, JointMotionData* jointMotionData);
-// IO functions:
-int Ros_MotionServer_ReadIO(SimpleMsg* receiveMsg, SimpleMsg* replyMsg);
-int Ros_MotionServer_WriteIO( SimpleMsg* receiveMsg, SimpleMsg* replyMsg);
-
-
-//-----------------------
-// Function implementation
-//-----------------------
-
-//-----------------------------------------------------------------------
-// Start the tasks for a new motion server connection:
-// - WaitForSimpleMsg: Task that waits to receive new SimpleMessage
-// - AddToIncQueueProcess: Task that take data from a message and generate Incmove  
-//-----------------------------------------------------------------------
-void Ros_MotionServer_StartNewConnection(Controller* controller, int sd)
-{
-	int groupNo;
-	int connectionIndex;
-	
-	// If not started, start the IncMoveTask (there should be only one instance of this thread)
-	if(controller->tidIncMoveThread == INVALID_TASK)
-	{
-		controller->tidIncMoveThread = mpCreateTask(MP_PRI_IP_CLK_TAKE, MP_STACK_SIZE, 
-													(FUNCPTR)Ros_MotionServer_IncMoveLoopStart,
-													(int)controller, 0, 0, 0, 0, 0, 0, 0, 0, 0);
-		if (controller->tidIncMoveThread == ERROR)
-		{
-			puts("Failed to create task for incremental-motion.  Check robot parameters.");
-			mpClose(sd);
-			controller->tidIncMoveThread = INVALID_TASK;
-			Ros_Controller_SetIOState(IO_FEEDBACK_FAILURE, TRUE);
-			return;
-		}
-	}
-	
-	// If not started, start the AddToIncQueueProcess for each control group
-	for(groupNo = 0; groupNo < controller->numGroup; groupNo++)
-	{
-		controller->ctrlGroups[groupNo]->tidAddToIncQueue = mpCreateTask(MP_PRI_TIME_NORMAL, MP_STACK_SIZE, 
-																		(FUNCPTR)Ros_MotionServer_AddToIncQueueProcess,
-																		(int)controller, groupNo, 0, 0, 0, 0, 0, 0, 0, 0); 
-		if (controller->ctrlGroups[groupNo]->tidAddToIncQueue == ERROR)
-		{
-			puts("Failed to create task for parsing motion increments.  Check robot parameters.");
-			mpClose(sd);
-			controller->ctrlGroups[groupNo]->tidAddToIncQueue = INVALID_TASK;
-			Ros_Controller_SetIOState(IO_FEEDBACK_FAILURE, TRUE);
-			return;
-		}
-	}
-	
-	//look for next available connection slot
-	for (connectionIndex = 0; connectionIndex < MAX_MOTION_CONNECTIONS; connectionIndex++)
-	{
-		if (controller->sdMotionConnections[connectionIndex] == INVALID_SOCKET)
-		{
-			//Start the new connection in a different task.
-			//Each task's memory will be unique IFF the data is on the stack.
-			//Any global or heap stuff will not be unique.
-			controller->sdMotionConnections[connectionIndex] = sd;
-			
-			//start new task for this specific connection
-			controller->tidMotionConnections[connectionIndex] = mpCreateTask(MP_PRI_TIME_NORMAL, MP_STACK_SIZE, 
-																			(FUNCPTR)Ros_MotionServer_WaitForSimpleMsg,
-																			(int)controller, connectionIndex, 0, 0, 0, 0, 0, 0, 0, 0);
-	
-			if (controller->tidMotionConnections[connectionIndex] != ERROR)
-			{
-				Ros_Controller_SetIOState(IO_FEEDBACK_MOTIONSERVERCONNECTED, TRUE); //set feedback signal indicating success
-			}
-			else
-			{
-				puts("Could not create new task in the motion server.  Check robot parameters.");
-				mpClose(sd);
-				controller->sdMotionConnections[connectionIndex] = INVALID_SOCKET;
-				controller->tidMotionConnections[connectionIndex] = INVALID_TASK;
-				Ros_Controller_SetIOState(IO_FEEDBACK_FAILURE, TRUE);
-				return;
-			}
-			
-			break;
-		}
-	}
-		
-	if (connectionIndex == MAX_MOTION_CONNECTIONS)
-	{
-		puts("Motion server already connected... not accepting last attempt.");
-		mpClose(sd);
-	}
-}
-
-
-//-----------------------------------------------------------------------
-// Close a connection along with all its associated task
-//-----------------------------------------------------------------------
-void Ros_MotionServer_StopConnection(Controller* controller, int connectionIndex)
-{   
-	int i;
-	int tid;
-	BOOL bDeleteIncMovTask;
-	
-	printf("Closing Motion Server Connection\r\n");
-	
-	//close this connection
-	mpClose(controller->sdMotionConnections[connectionIndex]);
-	//mark connection as invalid
-	controller->sdMotionConnections[connectionIndex] = INVALID_SOCKET;
-
-	// Check if there are still some valid connection
-	bDeleteIncMovTask = TRUE;
-	for(i=0; i<MAX_MOTION_CONNECTIONS; i++)
-	{
-		if(controller->sdMotionConnections[connectionIndex] != INVALID_SOCKET)
-		{
-			bDeleteIncMovTask = FALSE;
-			break;
-		}
-	}
-	
-	// If there is no more connection, stop the inc_move task
-	if(bDeleteIncMovTask)
-	{
-		//set feedback signal
-		Ros_Controller_SetIOState(IO_FEEDBACK_MOTIONSERVERCONNECTED, FALSE);
-
-		// Stop adding increment to queue (for each ctrlGroup
-		for(i=0; i < controller->numGroup; i++)
-		{
-			controller->ctrlGroups[i]->hasDataToProcess = FALSE;
-			tid = controller->ctrlGroups[i]->tidAddToIncQueue;
-			controller->ctrlGroups[i]->tidAddToIncQueue = INVALID_TASK;
-			mpDeleteTask(tid);
-		}
-		
-		// terminate the inc_move task
-		tid = controller->tidIncMoveThread;
-		controller->tidIncMoveThread = INVALID_TASK;
-		mpDeleteTask(tid);
-	}
-		
-	// Stop message receiption task
-	tid = controller->tidMotionConnections[connectionIndex];
-	controller->tidMotionConnections[connectionIndex] = INVALID_TASK;
-	printf("Motion Server Connection Closed\r\n");
-	
-	mpDeleteTask(tid);
-}
-
-
-
-//-----------------------------------------------------------------------
-// Task that waits to receive new SimpleMessage and then processes it
-//-----------------------------------------------------------------------
-void Ros_MotionServer_WaitForSimpleMsg(Controller* controller, int connectionIndex)
-{
-	SimpleMsg receiveMsg;
-	SimpleMsg replyMsg;
-	int byteSize = 0, byteSizeResponse = 0;
-	int minSize = sizeof(SmPrefix) + sizeof(SmHeader);
-	int expectedSize;
-	int ret = 0;
-	BOOL bDisconnect = FALSE;
-	BOOL bHasPreviousData = FALSE; // if true, then receiveMsg is already filled with valid data
-	BOOL bInvalidMsgType = FALSE;
-
-	while(!bDisconnect) //keep accepting messages until connection closes
-	{
-		mpTaskDelay(0);	//give it some time to breathe, if needed
-		
-		//Receive message from the PC
-		memset(&receiveMsg, 0x00, sizeof(receiveMsg));
-		byteSize = mpRecv(controller->sdMotionConnections[connectionIndex], (char*)(&receiveMsg), sizeof(receiveMsg), 0);
-		if (byteSize <= 0)
-			break; //end connection
-		
-		bInvalidMsgType = FALSE;
-
-		// Determine the expected size of the message
-		expectedSize = -1;
-		if(byteSize >= minSize)
-		{
-			switch(receiveMsg.header.msgType)
-			{
-				case ROS_MSG_ROBOT_STATUS: 
-					expectedSize = minSize + sizeof(SmBodyRobotStatus);
-					break;
-				case ROS_MSG_JOINT_TRAJ_PT_FULL: 
-					expectedSize = minSize + sizeof(SmBodyJointTrajPtFull);
-					break;
-				case ROS_MSG_JOINT_FEEDBACK:
-					expectedSize = minSize + sizeof(SmBodyJointFeedback);
-					break;
-				case ROS_MSG_MOTO_MOTION_CTRL:
-					expectedSize = minSize + sizeof(SmBodyMotoMotionCtrl);
-					break;
-				case ROS_MSG_MOTO_MOTION_REPLY:
-					expectedSize = minSize + sizeof(SmBodyMotoMotionReply);
-					break;
-				case ROS_MSG_MOTO_JOINT_TRAJ_PT_FULL_EX:
-					//Don't require the user to send data for non-existant control groups
-					if (byteSize >= (minSize + sizeof(int))) //make sure I can at least get to [numberOfGroups] field
-					{
-						expectedSize = minSize + (sizeof(int) * 2);
-						expectedSize += (sizeof(SmBodyJointTrajPtExData) * receiveMsg.body.jointTrajDataEx.numberOfValidGroups); //check the number of groups to determine size of data
-					}
-					else
-						expectedSize = minSize + sizeof(SmBodyJointTrajPtFullEx);
-					break;
-				case ROS_MSG_MOTO_JOINT_FEEDBACK_EX:
-					expectedSize = minSize + sizeof(SmBodyJointFeedbackEx);
-					break;
-					
-				case ROS_MSG_MOTO_READ_SINGLE_IO:
-					expectedSize = minSize + sizeof(SmBodyMotoReadSingleIO);
-					break;
-				case ROS_MSG_MOTO_READ_SINGLE_IO_REPLY:
-					expectedSize = minSize + sizeof(SmBodyMotoReadSingleIOReply);
-					break;
-				case ROS_MSG_MOTO_WRITE_SINGLE_IO:
-					expectedSize = minSize + sizeof(SmBodyMotoWriteSingleIO);
-					break;
-				case ROS_MSG_MOTO_WRITE_SINGLE_IO_REPLY:
-					expectedSize = minSize + sizeof(SmBodyMotoWriteSingleIOReply);
-					break;
-				default:
-					bInvalidMsgType = TRUE;
-					break;
-<<<<<<< HEAD
-			}
-		}
-		
-		// Check message size
-		if(byteSize >= expectedSize)
-		{
-			// Process the simple message
-			ret = Ros_MotionServer_SimpleMsgProcess(controller, &receiveMsg, byteSize, &replyMsg);
-			if(ret == 1)
-				bDisconnect = TRUE;
-=======
-        	}
-        }
-
-        bHasPreviousData = FALSE;
-        // Check message size
-       	if(byteSize >= expectedSize && expectedSize <= sizeof(SimpleMsg))
-       	{
-       		// Process the simple message
-          	ret = Ros_MotionServer_SimpleMsgProcess(controller, &receiveMsg, expectedSize, &replyMsg);
-			if(ret == 1) 
-			{
-				bDisconnect = TRUE;
-			}
-			else if( byteSize > expectedSize ) 
-			{
-				printf("MessageReceived(%d bytes): expectedSize=%d, processing rest of bytes (%d, %d, %d)\r\n", byteSize,  expectedSize, sizeof(receiveMsg), receiveMsg.body.jointTrajData.sequence, ((int*)((char*)&receiveMsg +  expectedSize))[5]);
-				memmove(&receiveMsg, (char*)&receiveMsg + expectedSize, byteSize-expectedSize);
-				byteSize -= expectedSize;
-				bHasPreviousData = TRUE;
-			}
->>>>>>> d23afc85
-		}
-		else if (bInvalidMsgType)
-		{
-			printf("Unknown Message Received(%d)\r\n", receiveMsg.header.msgType);
-			Ros_SimpleMsg_MotionReply(&receiveMsg, ROS_RESULT_INVALID, ROS_RESULT_INVALID_MSGTYPE, &replyMsg, 0);			
-		}
-<<<<<<< HEAD
-		else
-		{
-			printf("MessageReceived(%d bytes): expectedSize=%d\r\n", byteSize,  expectedSize);
-			Ros_SimpleMsg_MotionReply(&receiveMsg, ROS_RESULT_INVALID, ROS_RESULT_INVALID_MSGSIZE, &replyMsg, 0);
-			// Note: If messages are being combine together because of network transmission protocol
-			// we may need to add code to store unused portion of the received buff that would be part of the next message
-		}
-			
-		//Send reply message
-		byteSize = mpSend(controller->sdMotionConnections[connectionIndex], (char*)(&replyMsg), replyMsg.prefix.length + sizeof(SmPrefix), 0);        
-		if (byteSize <= 0)
-			break;	// Close the connection
-=======
-       	else
-       	{
-			printf("MessageReceived(%d bytes): expectedSize=%d\r\n", byteSize,  expectedSize);
-			Ros_SimpleMsg_MotionReply(&receiveMsg, ROS_RESULT_INVALID, ROS_RESULT_INVALID_MSGSIZE, &replyMsg, 0);
-        	// Note: If messages are being combine together because of network transmission protocol
-        	// we may need to add code to store unused portion of the received buff that would be part of the next message
-        }
-        	
-        //Send reply message
-        byteSizeResponse = mpSend(controller->sdMotionConnections[connectionIndex], (char*)(&replyMsg), replyMsg.prefix.length + sizeof(SmPrefix), 0);        
-        if (byteSizeResponse <= 0)
-        	break;	// Close the connection
->>>>>>> d23afc85
-	}
-	
-	mpTaskDelay(50);	// Just in case other associated task need time to clean-up.  Don't if necessary... but it doesn't hurt
-	
-	//close this connection
-	Ros_MotionServer_StopConnection(controller, connectionIndex);
-}
-
-
-//-----------------------------------------------------------------------
-// Checks the type of message and processes it accordingly
-// Return -1=Failure; 0=Success; 1=CloseConnection; 
-//-----------------------------------------------------------------------
-int Ros_MotionServer_SimpleMsgProcess(Controller* controller, SimpleMsg* receiveMsg, 
-										int byteSize, SimpleMsg* replyMsg)
-{
-	int ret = 0;
-	int expectedBytes = sizeof(SmPrefix) + sizeof(SmHeader);
-	int invalidSubcode = 0;
-	
-	//printf("In SimpleMsgProcess\r\n");
-	
-	switch(receiveMsg->header.msgType)
-	{
-	case ROS_MSG_JOINT_TRAJ_PT_FULL:
-		// Check that the appropriate message size was received
-		expectedBytes += sizeof(SmBodyJointTrajPtFull);
-		if(expectedBytes == byteSize)
-			ret = Ros_MotionServer_JointTrajDataProcess(controller, receiveMsg, replyMsg);
-		else
-			invalidSubcode = ROS_RESULT_INVALID_MSGSIZE;
-		break;
-	case ROS_MSG_MOTO_MOTION_CTRL:
-		// Check that the appropriate message size was received
-		expectedBytes += sizeof(SmBodyMotoMotionCtrl);
-		if(expectedBytes == byteSize)
-			ret = Ros_MotionServer_MotionCtrlProcess(controller, receiveMsg, replyMsg);
-		else
-			invalidSubcode = ROS_RESULT_INVALID_MSGSIZE;
-		break;
-	case ROS_MSG_MOTO_JOINT_TRAJ_PT_FULL_EX:
-		// Check that the appropriate message size was received
-		if (byteSize >= (expectedBytes + sizeof(int))) //make sure I can at least get to [numberOfGroups] field
-		{
-			expectedBytes += (sizeof(int) * 2);
-			expectedBytes += (sizeof(SmBodyJointTrajPtExData) * receiveMsg->body.jointTrajDataEx.numberOfValidGroups); //check the number of groups to determine size of data
-		}
-		else
-			expectedBytes += sizeof(SmBodyJointTrajPtFullEx);
-
-		if(expectedBytes <= byteSize)
-			ret = Ros_MotionServer_JointTrajPtFullExProcess(controller, receiveMsg, replyMsg);
-		else
-			invalidSubcode = ROS_RESULT_INVALID_MSGSIZE;
-		break;
-
-	case ROS_MSG_MOTO_READ_SINGLE_IO:
-		// Check that the appropriate message size was received
-		expectedBytes += sizeof(SmBodyMotoReadSingleIO);
-		if(expectedBytes == byteSize)
-			ret = Ros_MotionServer_ReadIO(receiveMsg, replyMsg);
-		else
-			invalidSubcode = ROS_RESULT_INVALID_MSGSIZE;
-		break;
-	case ROS_MSG_MOTO_WRITE_SINGLE_IO:
-		// Check that the appropriate message size was received
-		expectedBytes += sizeof(SmBodyMotoWriteSingleIO);
-		if(expectedBytes == byteSize)
-			ret = Ros_MotionServer_WriteIO(receiveMsg, replyMsg);
-		else
-			invalidSubcode = ROS_RESULT_INVALID_MSGSIZE;
-		break;
-
-
-	default:
-		printf("Invalid message type: %d\n", receiveMsg->header.msgType);
-		invalidSubcode = ROS_RESULT_INVALID_MSGTYPE;
-		break;
-	}
-	
-	// Check Invalid Case
-	if(invalidSubcode != 0)
-	{
-		Ros_SimpleMsg_MotionReply(receiveMsg, ROS_RESULT_INVALID, invalidSubcode, replyMsg, 0);
-		ret = -1;
-	}
-		
-	return ret;
-}
-
-int Ros_MotionServer_ReadIO(SimpleMsg* receiveMsg, SimpleMsg* replyMsg)
-{
-	int apiRet;
-	MP_IO_INFO ioReadInfo;
-	USHORT ioValue;
-	int resultCode;
-
-	//initialize memory
-	memset(replyMsg, 0x00, sizeof(SimpleMsg));
-	
-	// set prefix: length of message excluding the prefix
-	replyMsg->prefix.length = sizeof(SmHeader) + sizeof(SmBodyMotoReadSingleIOReply);
-
-	// set header information of the reply
-	replyMsg->header.msgType = ROS_MSG_MOTO_READ_SINGLE_IO_REPLY;
-	replyMsg->header.commType = ROS_COMM_SERVICE_REPLY;
-	
-	ioReadInfo.ulAddr = receiveMsg->body.readSingleIo.ioAddress;
-	apiRet = mpReadIO(&ioReadInfo, &ioValue, 1);
-
-	if (apiRet == OK)
-		resultCode = ROS_REPLY_SUCCESS;
-	else
-		resultCode = ROS_REPLY_FAILURE;
-
-	replyMsg->body.readSingleIoReply.value = ioValue;
-	replyMsg->body.readSingleIoReply.resultCode = resultCode;
-	replyMsg->header.replyType = (SmReplyType)resultCode;
-	return OK;
-}
-
-int Ros_MotionServer_WriteIO(SimpleMsg* receiveMsg, SimpleMsg* replyMsg)
-{	
-	int apiRet;
-	MP_IO_DATA ioWriteData;
-	int resultCode;
-
-	//initialize memory
-	memset(replyMsg, 0x00, sizeof(SimpleMsg));
-	
-	// set prefix: length of message excluding the prefix
-	replyMsg->prefix.length = sizeof(SmHeader) + sizeof(SmBodyMotoWriteSingleIOReply);
-
-	// set header information of the reply
-	replyMsg->header.msgType = ROS_MSG_MOTO_WRITE_SINGLE_IO_REPLY;
-	replyMsg->header.commType = ROS_COMM_SERVICE_REPLY;
-	
-	ioWriteData.ulAddr = receiveMsg->body.writeSingleIo.ioAddress;
-	ioWriteData.ulValue = receiveMsg->body.writeSingleIo.ioValue;
-	apiRet = mpWriteIO(&ioWriteData, 1);
-
-	if (apiRet == OK)
-		resultCode = ROS_REPLY_SUCCESS;
-	else
-		resultCode = ROS_REPLY_FAILURE;
-
-	replyMsg->body.writeSingleIoReply.resultCode = resultCode;
-	replyMsg->header.replyType = (SmReplyType)resultCode;
-	return OK;
-}
-
-
-//-----------------------------------------------------------------------
-// Processes message of type: ROS_MSG_MOTO_JOINT_TRAJ_PT_FULL_EX
-// Return -1=Failure; 0=Success; 1=CloseConnection; 
-//-----------------------------------------------------------------------
-int Ros_MotionServer_JointTrajPtFullExProcess(Controller* controller, SimpleMsg* receiveMsg, 
-											  SimpleMsg* replyMsg)
-{
-	SmBodyJointTrajPtFullEx* msgBody;	
-	CtrlGroup* ctrlGroup;
-	int ret, i;
-
-	msgBody = &receiveMsg->body.jointTrajDataEx;
-
-	// Check if controller is able to receive incremental move and if the incremental move thread is running
-	if(!Ros_Controller_IsMotionReady(controller))
-	{
-		int subcode = Ros_Controller_GetNotReadySubcode(controller);
-		printf("ERROR: Controller is not ready (code: %d).  Can't process ROS_MSG_MOTO_JOINT_TRAJ_PT_FULL_EX.\r\n", subcode);
-		for (i = 0; i < msgBody->numberOfValidGroups; i += 1)
-		{
-			Ros_SimpleMsg_MotionReply(receiveMsg, ROS_RESULT_NOT_READY, subcode, replyMsg, msgBody->jointTrajPtData[i].groupNo);
-		}
-		return 0;
-	}
-
-	// Pre-check to ensure no groups are busy
-	for (i = 0; i < msgBody->numberOfValidGroups; i += 1)
-	{
-		if (Ros_Controller_IsValidGroupNo(controller, msgBody->jointTrajPtData[i].groupNo))
-		{
-			ctrlGroup = controller->ctrlGroups[msgBody->jointTrajPtData[i].groupNo];
-			if (ctrlGroup->hasDataToProcess)
-			{
-				Ros_SimpleMsg_MotionReply(receiveMsg, ROS_RESULT_BUSY, 0, replyMsg, msgBody->jointTrajPtData[i].groupNo);
-				return 0;
-			}
-		}
-		else
-		{
-			printf("ERROR: GroupNo %d is not valid\n", msgBody->jointTrajPtData[i].groupNo);
-			Ros_SimpleMsg_MotionReply(receiveMsg, ROS_RESULT_INVALID, ROS_RESULT_INVALID_GROUPNO, replyMsg, msgBody->jointTrajPtData[i].groupNo);
-			return 0;
-		}
-			
-		// Check that minimum information (time, position, velocity) is valid
-		if( (msgBody->jointTrajPtData[i].validFields & 0x07) != 0x07 )
-		{
-			printf("ERROR: Validfields = %d\r\n", msgBody->jointTrajPtData[i].validFields);
-			Ros_SimpleMsg_MotionReply(receiveMsg, ROS_RESULT_INVALID, ROS_RESULT_INVALID_DATA_INSUFFICIENT, replyMsg, msgBody->jointTrajPtData[i].groupNo);
-			return 0;
-		}
-	}
-
-	for (i = 0; i < msgBody->numberOfValidGroups; i += 1)
-	{
-		ctrlGroup = controller->ctrlGroups[msgBody->jointTrajPtData[i].groupNo];
-		
-		// Check the trajectory sequence code
-		if(msgBody->sequence == 0) // First trajectory point
-		{
-			// Initialize first point variables
-			ret = Ros_MotionServer_InitTrajPointFullEx(ctrlGroup, &msgBody->jointTrajPtData[i], msgBody->sequence);
-		
-			// set reply
-			if(ret == 0)
-				Ros_SimpleMsg_MotionReply(receiveMsg, ROS_RESULT_SUCCESS, 0, replyMsg, msgBody->jointTrajPtData[i].groupNo);
-			else
-			{
-				printf("ERROR: Ros_MotionServer_InitTrajPointFullEx returned %d\n", ret);
-				Ros_SimpleMsg_MotionReply(receiveMsg, ROS_RESULT_INVALID, ret, replyMsg, msgBody->jointTrajPtData[i].groupNo);
-				return 0; //stop processing other groups in this loop
-			}
-		}
-		else if(msgBody->sequence > 0)// Subsequent trajectory points
-		{
-			// Add the point to the trajectory
-			ret = Ros_MotionServer_AddTrajPointFullEx(ctrlGroup, &msgBody->jointTrajPtData[i], msgBody->sequence);
-		
-			// ser reply
-			if(ret == 0)
-				Ros_SimpleMsg_MotionReply(receiveMsg, ROS_RESULT_SUCCESS, 0, replyMsg, msgBody->jointTrajPtData[i].groupNo);
-			else if(ret == 1)
-			{
-				printf("ERROR: Ros_MotionServer_AddTrajPointFullEx returned %d\n", ret);
-				Ros_SimpleMsg_MotionReply(receiveMsg, ROS_RESULT_BUSY, 0, replyMsg, msgBody->jointTrajPtData[i].groupNo);
-				return 0; //stop processing other groups in this loop
-			}
-			else
-			{
-				printf("ERROR: Ros_MotionServer_AddTrajPointFullEx returned %d\n", ret);
-				Ros_SimpleMsg_MotionReply(receiveMsg, ROS_RESULT_INVALID, ret, replyMsg, msgBody->jointTrajPtData[i].groupNo);
-				return 0; //stop processing other groups in this loop
-			}
-		}
-		else
-		{
-			Ros_SimpleMsg_MotionReply(receiveMsg, ROS_RESULT_INVALID, ROS_RESULT_INVALID_SEQUENCE, replyMsg, msgBody->jointTrajPtData[i].groupNo);
-			return 0; //stop processing other groups in this loop
-		}
-	}
-
-	return 0;
-}
-
-
-//-----------------------------------------------------------------------
-// Processes message of type: ROS_MSG_MOTO_MOTION_CTRL
-// Return -1=Failure; 0=Success; 1=CloseConnection; 
-//-----------------------------------------------------------------------
-int Ros_MotionServer_MotionCtrlProcess(Controller* controller, SimpleMsg* receiveMsg, 
-										SimpleMsg* replyMsg)
-{
-	SmBodyMotoMotionCtrl* motionCtrl;
-
-	//printf("In MotionCtrlProcess\r\n");
-
-	// Check the command code
-	motionCtrl = &receiveMsg->body.motionCtrl;
-	switch(motionCtrl->command)
-	{
-		case ROS_CMD_CHECK_MOTION_READY: 
-		{
-			if(Ros_Controller_IsMotionReady(controller))
-				Ros_SimpleMsg_MotionReply(receiveMsg, ROS_RESULT_TRUE, 0, replyMsg, receiveMsg->body.motionCtrl.groupNo);
-			else
-				Ros_SimpleMsg_MotionReply(receiveMsg, ROS_RESULT_FALSE, 0, replyMsg, receiveMsg->body.motionCtrl.groupNo);
-			break;
-		}
-		case ROS_CMD_CHECK_QUEUE_CNT:
-		{
-			int count = Ros_MotionServer_GetQueueCnt(controller, motionCtrl->groupNo);
-			if(count >= 0)
-				Ros_SimpleMsg_MotionReply(receiveMsg, ROS_RESULT_TRUE, count, replyMsg, receiveMsg->body.motionCtrl.groupNo);
-			else
-				Ros_SimpleMsg_MotionReply(receiveMsg, ROS_RESULT_FAILURE, count, replyMsg, receiveMsg->body.motionCtrl.groupNo);
-			break;
-		}
-		case ROS_CMD_STOP_MOTION:
-		{
-			// Stop Motion
-			BOOL bRet = Ros_MotionServer_StopMotion(controller);
-			
-			// Reply msg
-			if(bRet)
-				Ros_SimpleMsg_MotionReply(receiveMsg, ROS_RESULT_SUCCESS, 0, replyMsg, receiveMsg->body.motionCtrl.groupNo);
-			else 
-				Ros_SimpleMsg_MotionReply(receiveMsg, ROS_RESULT_FAILURE, 0, replyMsg, receiveMsg->body.motionCtrl.groupNo);
-			break;
-		}
-		case ROS_CMD_START_SERVOS:
-		{
-			// Stop Motion
-			BOOL bRet = Ros_MotionServer_ServoPower(controller, ON);
-			
-			// Reply msg
-			if(bRet)
-				Ros_SimpleMsg_MotionReply(receiveMsg, ROS_RESULT_SUCCESS, 0, replyMsg, receiveMsg->body.motionCtrl.groupNo);
-			else 
-				Ros_SimpleMsg_MotionReply(receiveMsg, ROS_RESULT_FAILURE, 0, replyMsg, receiveMsg->body.motionCtrl.groupNo);
-			break;
-		}
-		case ROS_CMD_STOP_SERVOS:
-		{
-			// Stop Motion
-			BOOL bRet = Ros_MotionServer_ServoPower(controller, OFF);
-			
-			// Reply msg
-			if(bRet)
-				Ros_SimpleMsg_MotionReply(receiveMsg, ROS_RESULT_SUCCESS, 0, replyMsg, receiveMsg->body.motionCtrl.groupNo);
-			else 
-				Ros_SimpleMsg_MotionReply(receiveMsg, ROS_RESULT_FAILURE, 0, replyMsg, receiveMsg->body.motionCtrl.groupNo);
-			break;
-		}
-		case ROS_CMD_RESET_ALARM:
-		{
-			// Stop Motion
-			BOOL bRet = Ros_MotionServer_ResetAlarm(controller);
-			
-			// Reply msg
-			if(bRet)
-				Ros_SimpleMsg_MotionReply(receiveMsg, ROS_RESULT_SUCCESS, 0, replyMsg, receiveMsg->body.motionCtrl.groupNo);
-			else 
-				Ros_SimpleMsg_MotionReply(receiveMsg, ROS_RESULT_FAILURE, 0, replyMsg, receiveMsg->body.motionCtrl.groupNo);
-			break;
-		}
-		case ROS_CMD_START_TRAJ_MODE:
-		{
-			// Start Trajectory mode by starting the INIT_ROS job on the controller
-			BOOL bRet = Ros_MotionServer_StartTrajMode(controller);
-			if(bRet)
-				Ros_SimpleMsg_MotionReply(receiveMsg, ROS_RESULT_SUCCESS, 0, replyMsg, receiveMsg->body.motionCtrl.groupNo);
-			else
-				Ros_SimpleMsg_MotionReply(receiveMsg, ROS_RESULT_NOT_READY, 
-						Ros_Controller_GetNotReadySubcode(controller), replyMsg, receiveMsg->body.motionCtrl.groupNo);
-			break;
-		}
-		case ROS_CMD_STOP_TRAJ_MODE:
-		case ROS_CMD_DISCONNECT:
-		{
-			BOOL bRet = Ros_MotionServer_StopTrajMode(controller);
-			if(bRet)
-			{
-				Ros_SimpleMsg_MotionReply(receiveMsg, ROS_RESULT_SUCCESS, 0, replyMsg, receiveMsg->body.motionCtrl.groupNo);
-				if(motionCtrl->command == ROS_CMD_DISCONNECT)
-					return 1;
-			}
-			else
-				Ros_SimpleMsg_MotionReply(receiveMsg, ROS_RESULT_FAILURE, 0, replyMsg, receiveMsg->body.motionCtrl.groupNo);
-			break;
-		}
-	}
-
-	return 0;
-}
-
-
-//-----------------------------------------------------------------------
-// Stop motion by stopping message processing and clearing the queue
-//-----------------------------------------------------------------------
-BOOL Ros_MotionServer_StopMotion(Controller* controller)
-{
-	// NOTE: for the time being, stop motion will stop all motion for all control group 
-	BOOL bRet;
-	BOOL bStopped;
-	int checkCnt;
-	int groupNo;
-		
-	// Stop any motion from being processed further
-	controller->bStopMotion = TRUE;
-	
-	// Check that background processing of message has been stopped
-	for(checkCnt=0; checkCnt<MOTION_STOP_TIMEOUT; checkCnt++) 
-	{
-		bStopped = TRUE;
-		for(groupNo=0; groupNo<controller->numGroup; groupNo++)
-			bStopped &= !controller->ctrlGroups[groupNo]->hasDataToProcess;
-		if(bStopped)
-			break;
-		else
-			mpTaskDelay(1);
-	}
-	
-	// Clear queues
-	bRet = Ros_MotionServer_ClearQ_All(controller);
-	
-	// All motion should be stopped at this point, so turn of the flag
-	controller->bStopMotion = FALSE;
-	
-	return(bStopped && bRet);
-}
-
-
-//-----------------------------------------------------------------------
-// Sets servo power to ON or OFF
-//-----------------------------------------------------------------------
-BOOL Ros_MotionServer_ServoPower(Controller* controller, int servoOnOff)
-{
-	MP_SERVO_POWER_SEND_DATA sServoData;
-	MP_STD_RSP_DATA stdRespData;
-	int ret;
-	
-	if (servoOnOff == OFF)
-		Ros_MotionServer_StopMotion(controller);
-
-	printf("Setting servo power: %d\n", servoOnOff);
-	memset(&sServoData, 0x00, sizeof(sServoData));
-	memset(&stdRespData, 0x00, sizeof(stdRespData));
-	sServoData.sServoPower = servoOnOff;
-
-	ret = mpSetServoPower(&sServoData, &stdRespData);
-	if( (ret == 0) && (stdRespData.err_no == 0) )
-	{
-		// wait for confirmation
-		int checkCount;
-		for(checkCount=0; checkCount<MOTION_START_TIMEOUT; checkCount+=MOTION_START_CHECK_PERIOD)
-		{
-			// Update status
-			Ros_Controller_StatusUpdate(controller);
-		
-			if(Ros_Controller_IsServoOn(controller) == servoOnOff)
-				break;
-			
-			mpTaskDelay(MOTION_START_CHECK_PERIOD);
-		}		
-	}
-	else
-	{
-		char errMsg[ERROR_MSG_MAX_SIZE];
-		memset(errMsg, 0x00, ERROR_MSG_MAX_SIZE);
-		Ros_Controller_ErrNo_ToString(stdRespData.err_no, errMsg, ERROR_MSG_MAX_SIZE);
-		printf("Can't turn off servo because: %s\r\n", errMsg);
-	}
-	
-	// Update status
-	Ros_Controller_StatusUpdate(controller);
-	return Ros_Controller_IsServoOn(controller) == servoOnOff;
-}
-
-BOOL Ros_MotionServer_ResetAlarm(Controller* controller)
-{
-	int ret, i;
-	BOOL returnBoolean;
-	MP_ALARM_STATUS_RSP_DATA alarmstatus;
-	MP_STD_RSP_DATA responseData;
-	
-	returnBoolean = TRUE;
-
-	ret = mpGetAlarmStatus(&alarmstatus);
-	if( ret != 0 ) 
-	{
-		printf("Could not get alarm status\n");
-		//Ignore this error.  Continue to try and clear the alarm.
-	}
-    
-	if (alarmstatus.sIsAlarm & 0x02) //alarm is active
-	{
-		MP_ALARM_CODE_RSP_DATA alarmcode;
-		ret = mpGetAlarmCode(&alarmcode);
-		if( ret != 0 ) 
-		{
-			printf("Could not get alarm code\n");
-			//Ignore this error.  Continue to try and clear the alarm.
-		}
-		else
-		{
-			for (i = 0; i < alarmcode.usAlarmNum; i += 1)
-				printf("Has alarm: %d[%d], resetting...\n", alarmcode.AlarmData.usAlarmNo[i], alarmcode.AlarmData.usAlarmData[i]);
-		}
-
-		ret = mpResetAlarm(&responseData);
-		if( ret != 0 ) 
-		{
-			printf("Could not reset the alarm, failure code: %d\n", responseData.err_no);
-			returnBoolean = FALSE;
-		}
-	}
-
-	if (alarmstatus.sIsAlarm & 0x01) //error is active
-	{
-		MP_ALARM_CODE_RSP_DATA alarmcode;
-		ret = mpGetAlarmCode(&alarmcode);
-		if (ret != 0)
-		{
-			printf("Could not get error code\n");
-			//Ignore this problem.  Continue to try and clear the error.
-		}
-		else
-		{
-			printf("Has error: %d[%d], resetting...\n", alarmcode.usErrorNo, alarmcode.usErrorData);
-		}
-
-		ret = mpCancelError(&responseData);
-		if (ret != 0)
-		{
-			printf("Could not cancel the error, failure code: %d\n", responseData.err_no);
-			returnBoolean = FALSE;
-		}
-	}
-
-	Ros_Controller_StatusUpdate(controller);
-	return returnBoolean;
-}
-
-//-----------------------------------------------------------------------
-// Attempts to start playback of a job to put the controller in RosMotion mode
-//-----------------------------------------------------------------------
-BOOL Ros_MotionServer_StartTrajMode(Controller* controller)
-{
-	int ret;
-	MP_STD_RSP_DATA rData;
-	MP_START_JOB_SEND_DATA sStartData;
-	int checkCount;
-	int grpNo;
-
-	printf("In StartTrajMode\r\n");
-
-	// Update status
-	Ros_Controller_StatusUpdate(controller);
-
-	// Check if already in the proper mode
-	if(Ros_Controller_IsMotionReady(controller))
-		return TRUE;
-
-	// Check if currently in operation, we don't want to interrupt current operation
-	if(Ros_Controller_IsOperating(controller))
-		return FALSE;
-		
-	// Check for condition that need operator manual intervention	
-	if(Ros_Controller_IsEStop(controller)
-		|| Ros_Controller_IsHold(controller)
-		|| !Ros_Controller_IsRemote(controller))
-		return FALSE;
-		
-	// Check for condition that can be fixed remotely
-	if(Ros_Controller_IsError(controller))
-	{
-		// Cancel error
-		memset(&rData, 0x00, sizeof(rData));
-		ret = mpCancelError(&rData);
-		if(ret != 0)
-			goto updateStatus;
-	}
-
-	// Check for condition that can be fixed remotely
-	if(Ros_Controller_IsAlarm(controller))
-	{
-		// Reset alarm
-		memset(&rData, 0x00, sizeof(rData));
-		ret = mpResetAlarm(&rData);
-		if(ret == 0)
-		{
-			// wait for the Alarm reset confirmation
-			int checkCount;
-			for(checkCount=0; checkCount<MOTION_START_TIMEOUT; checkCount+=MOTION_START_CHECK_PERIOD)
-			{
-				// Update status
-				Ros_Controller_StatusUpdate(controller);
-		
-				if(Ros_Controller_IsAlarm(controller) == FALSE)
-					continue;
-			
-				mpTaskDelay(MOTION_START_CHECK_PERIOD);
-			}
-			if(Ros_Controller_IsAlarm(controller))
-				goto updateStatus;
-		}
-		else
-			goto updateStatus;
-	}
-	
-
-	// Servo On
-	if(Ros_Controller_IsServoOn(controller) == FALSE)
-	{
-		MP_SERVO_POWER_SEND_DATA sServoData;
-		memset(&rData, 0x00, sizeof(rData));
-		memset(&sServoData, 0x00, sizeof(sServoData));
-		sServoData.sServoPower = 1;  // ON
-		ret = mpSetServoPower(&sServoData, &rData);
-		if( (ret == 0) && (rData.err_no ==0) )
-		{
-			// wait for the Servo On confirmation
-			int checkCount;
-			for(checkCount=0; checkCount<MOTION_START_TIMEOUT; checkCount+=MOTION_START_CHECK_PERIOD)
-			{
-				// Update status
-				Ros_Controller_StatusUpdate(controller);
-		
-				if(Ros_Controller_IsServoOn(controller) == TRUE)
-					continue;
-			
-				mpTaskDelay(MOTION_START_CHECK_PERIOD);
-			}
-			if(Ros_Controller_IsServoOn(controller) == FALSE)
-				goto updateStatus;			
-		}
-		else
-		{
-			char errMsg[ERROR_MSG_MAX_SIZE];
-			memset(errMsg, 0x00, ERROR_MSG_MAX_SIZE);
-			Ros_Controller_ErrNo_ToString(rData.err_no, errMsg, ERROR_MSG_MAX_SIZE);
-			printf("Can't turn on servo because: %s\r\n", errMsg);
-			goto updateStatus;			
-		}
-	}
-
-	// have to initialize the prevPulsePos that will be used when interpolating the traj
-	for(grpNo = 0; grpNo < MP_GRP_NUM; ++grpNo)
-	{
-		if( controller->ctrlGroups[grpNo] != NULL /*&& Ros_CtrlGroup_IsRobot(controller->ctrlGroups[grpNo])*/)
-		{
-			Ros_CtrlGroup_GetPulsePosCmd(controller->ctrlGroups[grpNo], controller->ctrlGroups[grpNo]->prevPulsePos);
-		}
-	}
-
-	// Start Job
-	memset(&rData, 0x00, sizeof(rData));
-	memset(&sStartData, 0x00, sizeof(sStartData));
-	sStartData.sTaskNo = 0;
-	memcpy(sStartData.cJobName, MOTION_INIT_ROS_JOB, MAX_JOB_NAME_LEN);
-	ret = mpStartJob(&sStartData, &rData);
-	if( (ret != 0) || (rData.err_no !=0) )
-	{
-		char errMsg[ERROR_MSG_MAX_SIZE];
-		memset(errMsg, 0x00, ERROR_MSG_MAX_SIZE);
-		Ros_Controller_ErrNo_ToString(rData.err_no, errMsg, ERROR_MSG_MAX_SIZE);
-		printf("Can't start job %s because: %s\r\n", MOTION_INIT_ROS_JOB, errMsg);
-		goto updateStatus;		
-	}
-	
-	// wait for the Motion Ready
-	for(checkCount=0; checkCount<MOTION_START_TIMEOUT; checkCount+=MOTION_START_CHECK_PERIOD)
-	{
-		// Update status
-		Ros_Controller_StatusUpdate(controller);
-		
-		if(Ros_Controller_IsMotionReady(controller))
-			return(TRUE);
-			
-		mpTaskDelay(MOTION_START_CHECK_PERIOD);
-	}
-	
-updateStatus:	
-	// Update status
-	Ros_Controller_StatusUpdate(controller);
-	
-	return (Ros_Controller_IsMotionReady(controller));
-}
-
-
-
-//-----------------------------------------------------------------------
-// Set I/O signal matching the WAIT instruction to allow the controller 
-// to resume job execution
-//-----------------------------------------------------------------------
-BOOL Ros_MotionServer_StopTrajMode(Controller* controller)
-{
-	// Don't change mode if queue is not empty
-	if(Ros_MotionServer_HasDataInQueue(controller))
-	{
-		//printf("Failed: Ros_MotionServer_HasDataInQueue is true\r\n");
-		return FALSE;
-	}
-		
-	// Stop motion
-	if(!Ros_MotionServer_StopMotion(controller))
-	{
-		//printf("Failed: Ros_MotionServer_StopMotion is false\r\n");
-		return FALSE;
-	}
-	
-	// Set I/O signal
-	Ros_Controller_SetIOState(IO_FEEDBACK_MP_INCMOVE_DONE, TRUE);
-	
-	return TRUE;
-}
-
-
-//-----------------------------------------------------------------------
-// Processes message of type: ROS_MSG_JOINT_TRAJ_PT_FULL
-// Return: 0=Success; -1=Failure
-//-----------------------------------------------------------------------
-int Ros_MotionServer_JointTrajDataProcess(Controller* controller, SimpleMsg* receiveMsg, 
-											SimpleMsg* replyMsg)
-{
-	SmBodyJointTrajPtFull* trajData;
-	CtrlGroup* ctrlGroup;
-	int ret;
-
-	// Check if controller is able to receive incremental move and if the incremental move thread is running
-	if(!Ros_Controller_IsMotionReady(controller))
-	{
-		int subcode = Ros_Controller_GetNotReadySubcode(controller);
-		printf("ERROR: Controller is not ready (code: %d).  Can't process ROS_MSG_JOINT_TRAJ_PT_FULL.\r\n", subcode);
-		Ros_SimpleMsg_MotionReply(receiveMsg, ROS_RESULT_NOT_READY, subcode, replyMsg, receiveMsg->body.jointTrajData.groupNo);
-		return 0;
-	}
-
-	// Set pointer reference
-	trajData = &receiveMsg->body.jointTrajData;
-	
-	// Check group number valid
-	if(Ros_Controller_IsValidGroupNo(controller, trajData->groupNo))
-	{
-		ctrlGroup = controller->ctrlGroups[trajData->groupNo];
-	}
-	else
-	{
-		Ros_SimpleMsg_MotionReply(receiveMsg, ROS_RESULT_INVALID, ROS_RESULT_INVALID_GROUPNO, replyMsg, receiveMsg->body.jointTrajData.groupNo);
-		return 0;
-	}
-	
-	// Check that minimum information (time, position, velocity) is valid
-	if( (trajData->validFields & 0x07) != 0x07 )
-	{
-		printf("ERROR: Validfields = %d\r\n", trajData->validFields);
-		Ros_SimpleMsg_MotionReply(receiveMsg, ROS_RESULT_INVALID, ROS_RESULT_INVALID_DATA_INSUFFICIENT, replyMsg, receiveMsg->body.jointTrajData.groupNo);
-		return 0;
-	}
-
-	// Check the trajectory sequence code
-	if(trajData->sequence == 0) // First trajectory point
-	{
-		// Initialize first point variables
-		ret = Ros_MotionServer_InitTrajPointFull(ctrlGroup, trajData);
-		
-		// set reply
-		if(ret == 0)
-			Ros_SimpleMsg_MotionReply(receiveMsg, ROS_RESULT_SUCCESS, 0, replyMsg, receiveMsg->body.jointTrajData.groupNo);
-		else
-			Ros_SimpleMsg_MotionReply(receiveMsg, ROS_RESULT_INVALID, ret, replyMsg, receiveMsg->body.jointTrajData.groupNo);
-	}
-	else if(trajData->sequence > 0)// Subsequent trajectory points
-	{
-		// Add the point to the trajectory
-		ret = Ros_MotionServer_AddTrajPointFull(ctrlGroup, trajData);
-		
-		// ser reply
-		if(ret == 0)
-			Ros_SimpleMsg_MotionReply(receiveMsg, ROS_RESULT_SUCCESS, 0, replyMsg, receiveMsg->body.jointTrajData.groupNo);
-		else if(ret == 1)
-			Ros_SimpleMsg_MotionReply(receiveMsg, ROS_RESULT_BUSY, 0, replyMsg, receiveMsg->body.jointTrajData.groupNo);
-		else
-			Ros_SimpleMsg_MotionReply(receiveMsg, ROS_RESULT_INVALID, ret, replyMsg, receiveMsg->body.jointTrajData.groupNo);	
-	}
-	else
-	{
-		Ros_SimpleMsg_MotionReply(receiveMsg, ROS_RESULT_INVALID, ROS_RESULT_INVALID_SEQUENCE, replyMsg, receiveMsg->body.jointTrajData.groupNo);
-	}
-
-	return 0;
-}
-
-//-----------------------------------------------------------------------
-// Convert SmBodyMotoJointTrajPtExData data to SmBodyJointTrajPtFull
-//-----------------------------------------------------------------------
-int Ros_MotionServer_InitTrajPointFullEx(CtrlGroup* ctrlGroup, SmBodyJointTrajPtExData* jointTrajDataEx, int sequence)
-{
-	SmBodyJointTrajPtFull jointTrajData;
-
-	//convert SmBodyMotoJointTrajPtExData data to SmBodyJointTrajPtFull
-	jointTrajData.groupNo = jointTrajDataEx->groupNo;
-	jointTrajData.sequence = sequence;
-	jointTrajData.validFields = jointTrajDataEx->validFields;
-	jointTrajData.time = jointTrajDataEx->time;
-	memcpy(jointTrajData.pos, jointTrajDataEx->pos, sizeof(float)*ROS_MAX_JOINT);
-	memcpy(jointTrajData.vel, jointTrajDataEx->vel, sizeof(float)*ROS_MAX_JOINT);
-	memcpy(jointTrajData.acc, jointTrajDataEx->acc, sizeof(float)*ROS_MAX_JOINT);
-
-	return Ros_MotionServer_InitTrajPointFull(ctrlGroup, &jointTrajData);
-}
-
-//-----------------------------------------------------------------------
-// Setup the first point of a trajectory
-//-----------------------------------------------------------------------
-int Ros_MotionServer_InitTrajPointFull(CtrlGroup* ctrlGroup, SmBodyJointTrajPtFull* jointTrajData)
-{
-	long pulsePos[MAX_PULSE_AXES];
-	long curPos[MAX_PULSE_AXES];
-	int i;
-
-	if(ctrlGroup->groupNo == jointTrajData->groupNo)
-	{
-		// Assign start position
-		Ros_MotionServer_ConvertToJointMotionData(jointTrajData, &ctrlGroup->jointMotionData);
-		ctrlGroup->timeLeftover_ms = 0;
-		ctrlGroup->q_time = ctrlGroup->jointMotionData.time;
-	
-		// Convert start position to pulse format
-		Ros_CtrlGroup_ConvertToMotoPos(ctrlGroup, ctrlGroup->jointMotionData.pos, pulsePos);
-		Ros_CtrlGroup_GetPulsePosCmd(ctrlGroup, curPos);
-		
-		// Check for each axis
-		for(i=0; i<MAX_PULSE_AXES; i++)
-		{
-			// Check if position matches current command position
-			if(abs(pulsePos[i] - curPos[i]) > START_MAX_PULSE_DEVIATION)
-			{
-				printf("ERROR: Trajectory start position doesn't match current position.\r\n");
-				printf("    %ld, %ld, %ld, %ld, %ld, %ld, %ld, %ld\r\n",
-					pulsePos[0], pulsePos[1], pulsePos[2],
-					pulsePos[3], pulsePos[4], pulsePos[5],
-					pulsePos[6], pulsePos[7]);
-				printf("    %ld, %ld, %ld, %ld, %ld, %ld, %ld, %ld\r\n",
-					curPos[0], curPos[1], curPos[2],
-					curPos[3], curPos[4], curPos[5],
-					curPos[6], curPos[7]);
-				return ROS_RESULT_INVALID_DATA_START_POS;
-			}
-			
-			// Check maximum velocity limit
-			if(abs(ctrlGroup->jointMotionData.vel[i]) > ctrlGroup->maxSpeed[i])
-			{
-				// excessive speed
-				return ROS_RESULT_INVALID_DATA_SPEED;
-			}
-		}
-		
-		//printf("Trajectory Start Initialized\r\n");
-		// Return success
-		return 0;
-	}
-	
-	return ROS_RESULT_INVALID_GROUPNO;
-}
-
-//-----------------------------------------------------------------------
-// Convert SmBodyMotoJointTrajPtExData data to SmBodyJointTrajPtFull
-//-----------------------------------------------------------------------
-int Ros_MotionServer_AddTrajPointFullEx(CtrlGroup* ctrlGroup, SmBodyJointTrajPtExData* jointTrajDataEx, int sequence)
-{
-	SmBodyJointTrajPtFull jointTrajData;
-
-	//convert SmBodyMotoJointTrajPtExData data to SmBodyJointTrajPtFull
-	jointTrajData.groupNo = jointTrajDataEx->groupNo;
-	jointTrajData.sequence = sequence;
-	jointTrajData.validFields = jointTrajDataEx->validFields;
-	jointTrajData.time = jointTrajDataEx->time;
-	memcpy(jointTrajData.pos, jointTrajDataEx->pos, sizeof(float)*ROS_MAX_JOINT);
-	memcpy(jointTrajData.vel, jointTrajDataEx->vel, sizeof(float)*ROS_MAX_JOINT);
-	memcpy(jointTrajData.acc, jointTrajDataEx->acc, sizeof(float)*ROS_MAX_JOINT);
-
-	return Ros_MotionServer_AddTrajPointFull(ctrlGroup, &jointTrajData);
-}
-
-
-//-----------------------------------------------------------------------
-// Setup the subsequent point of a trajectory
-//-----------------------------------------------------------------------
-int Ros_MotionServer_AddTrajPointFull(CtrlGroup* ctrlGroup, SmBodyJointTrajPtFull* jointTrajData)
-{
-	int i;
-	JointMotionData jointData;
-
-	// Check that there isn't data current being processed
-	if(ctrlGroup->hasDataToProcess)
-	{
-		// Busy
-		return ROS_RESULT_BUSY;
-	}
-	
-	// Convert message data to a jointMotionData
-	Ros_MotionServer_ConvertToJointMotionData(jointTrajData, &jointData);
-			
-	// Check that incoming data is valid
-	for(i=0; i<ctrlGroup->numAxes; i++)
-	{
-		// Check position softlimit
-		// TODO? Note need to add function to Parameter Extraction Library
-		
-		// Velocity check
-		if(abs(jointData.vel[i]) > ctrlGroup->maxSpeed[i])
-		{
-			// excessive speed
-			printf("ERROR: Invalid speed in message TrajPointFull data: \r\n  axis: %d, speed: %f, limit: %f\r\n", 
-				i, jointData.vel[i], ctrlGroup->maxSpeed[i]);
-				
-			#ifdef DEBUG
-				Ros_SimpleMsg_DumpTrajPtFull(jointTrajData);
-			#endif
-	
-			return ROS_RESULT_INVALID_DATA_SPEED;
-		}
-	}			
-
-	// Store of the message trajectory data to the control group for processing 
-	memcpy(&ctrlGroup->jointMotionDataToProcess, &jointData, sizeof(JointMotionData));
-	ctrlGroup->hasDataToProcess = TRUE;
-
-	return 0;
-}
-
-
-//-----------------------------------------------------------------------
-// Task that handles in the background messages that may have long processing
-// time so that they don't block other message from being processed.
-// Checks the type of message and processes it accordingly. 
-//-----------------------------------------------------------------------
-void Ros_MotionServer_AddToIncQueueProcess(Controller* controller, int groupNo)
-{
-	int interpolPeriod;
-	CtrlGroup* ctrlGroup = controller->ctrlGroups[groupNo];
-
-	// Initialization of pointers and memory
-	interpolPeriod = controller->interpolPeriod; 
-	ctrlGroup->hasDataToProcess = FALSE;
-
-	FOREVER
-	{
-		// if there is no message to process delay and try agsain
-		if(ctrlGroup->hasDataToProcess)
-		{
-			// Interpolate increment move to reach position data
-			Ros_MotionServer_JointTrajDataToIncQueue(controller, groupNo);
-			
-			// Mark message as processed 
-			ctrlGroup->hasDataToProcess = FALSE;
-		}
-		
-		mpTaskDelay(interpolPeriod);
-	}		
-}
-
-
-//-----------------------------------------------------------------------
-// Decompose the message type: ROS_MSG_JOINT_TRAJ_PT_FULL into incremental
-// moves to be added to the inc move queue.
-// Interpolation is based on position, velocity and time
-// Acceleration is modeled by a linear equation acc = accCoef1 + accCoef2 * time
-//-----------------------------------------------------------------------
-void Ros_MotionServer_JointTrajDataToIncQueue(Controller* controller, int groupNo)
-{
-	int interpolPeriod = controller->interpolPeriod; 
-	CtrlGroup* ctrlGroup = controller->ctrlGroups[groupNo];
-	int i; 
-	JointMotionData _startTrajData;
-	JointMotionData* startTrajData;
-	JointMotionData* endTrajData;
-	JointMotionData* curTrajData;
-	float interval;						// Time between startTime and the new data time
-	float accCoef1[MP_GRP_AXES_NUM];    // Acceleration coefficient 1
-	float accCoef2[MP_GRP_AXES_NUM];    // Acceleration coefficient 2
-	int timeInc_ms;						// time increment in millisecond
-	int calculationTime_ms;				// time in ms at which the interpolation takes place
-	float interpolTime;      			// time increment in second
-	//long prevPulsePos[MP_GRP_AXES_NUM];
-	long newPulsePos[MP_GRP_AXES_NUM];
-	Incremental_data incData;
-
-	//printf("Starting JointTrajDataProcess\r\n");	
-
-	// Initialization of pointers and memory
-	curTrajData = &ctrlGroup->jointMotionData;
-	endTrajData = &ctrlGroup->jointMotionDataToProcess;
-	startTrajData = &_startTrajData;
-	// Set the start of the trajectory interpolation as the current position (which should be the end of last interpolation)
-	memcpy(startTrajData, curTrajData, sizeof(JointMotionData));
-	
-	// Set pulse position references
-	//memset(prevPulsePos, 0x00, sizeof(prevPulsePos));
-	//Ros_CtrlGroup_ConvertToMotoPos(ctrlGroup, curTrajData->pos, controller->prevPulsePos);
-	memset(newPulsePos, 0x00, sizeof(newPulsePos));
-	memset(&incData, 0x00, sizeof(incData));
-	incData.frame = MP_INC_PULSE_DTYPE;
-	
-	// Calculate an acceleration coefficients
-	memset(&accCoef1, 0x00, sizeof(accCoef1));
-	memset(&accCoef2, 0x00, sizeof(accCoef2));
-	interval = (endTrajData->time - startTrajData->time) / 1000.0f;  // time difference in sec
-	if (interval > 0.0)
-	{
-		for (i = 0; i < ctrlGroup->numAxes; i++)
-		{	
-			//Calculate acceleration coefficient (convert interval to seconds
-			accCoef1[i] = ( 6 * (endTrajData->pos[i] - startTrajData->pos[i]) / (interval * interval) )
-						- ( 2 * (endTrajData->vel[i] + 2 * startTrajData->vel[i]) / interval);
-			accCoef2[i] = ( -12 * (endTrajData->pos[i] - startTrajData->pos[i]) / (interval * interval * interval))
-						+ ( 6 * (endTrajData->vel[i] + startTrajData->vel[i]) / (interval * interval) );
-		}
-	}
-	else
-	{
-		printf("Warning: Group %d - Time difference between endTrajData (%d) and startTrajData (%d) is 0 or less.\r\n", groupNo, endTrajData->time, startTrajData->time);
-	}
-	
-	// Initialize calculation variable before entering while loop
-	calculationTime_ms = startTrajData->time;
-	if(ctrlGroup->timeLeftover_ms == 0)
-		timeInc_ms = interpolPeriod;
-	else
-		timeInc_ms = ctrlGroup->timeLeftover_ms;
-		
-	// While interpolation time is smaller than new ROS point time
-	while( (curTrajData->time < endTrajData->time) && Ros_Controller_IsMotionReady(controller) && !controller->bStopMotion)
-	{
-		// Increment calculation time by next time increment
-		calculationTime_ms += timeInc_ms;
-		interpolTime = (calculationTime_ms - startTrajData->time) / 1000.0f;
-			
-		if( calculationTime_ms < endTrajData->time )  // Make calculation for full interpolation clock
-		{	   
-			// Set new interpolation time to calculation time
-			curTrajData->time = calculationTime_ms;
-				
-			// For each axis calculate the new position at the interpolation time
-			for (i = 0; i < ctrlGroup->numAxes; i++)
-			{
-				// Add position change for new interpolation time 
-				curTrajData->pos[i] = startTrajData->pos[i] 						// initial position component
-					+ startTrajData->vel[i] * interpolTime  						// initial velocity component
-					+ accCoef1[i] * interpolTime * interpolTime / 2 				// accCoef1 component
-					+ accCoef2[i] * interpolTime * interpolTime * interpolTime / 6;	// accCoef2 component
-	
-				// Add velocity change for new interpolation time
-				curTrajData->vel[i] = startTrajData->vel[i]   						// initial velocity component
-					+ accCoef1[i] * interpolTime 									// accCoef1 component
-					+ accCoef2[i] * interpolTime * interpolTime / 2;				// accCoef2 component
-			}
-	
-			// Reset the timeInc_ms for the next interpolation cycle
-			if(timeInc_ms < interpolPeriod)
-			{
-				timeInc_ms = interpolPeriod;
-				ctrlGroup->timeLeftover_ms = 0;
-			}
-		}
-		else  // Make calculation for partial interpolation cycle
-		{
-			// Set the current trajectory data equal to the end trajectory
-			memcpy(curTrajData, endTrajData, sizeof(JointMotionData));
-	
-			// Set the next interpolation increment to the the remainder to reach the next interpolation cycle  
-			if(calculationTime_ms > endTrajData->time)
-			{
-				ctrlGroup->timeLeftover_ms = calculationTime_ms - endTrajData->time;
-			} 
-		}
-		
-		//printf("%d: %.5f, %.5f, %.5f, %.5f, %.5f, %.5f, %.5f\r\n", curTrajData->time,
-		//	curTrajData->pos[0], curTrajData->pos[1], curTrajData->pos[2],
-		//	curTrajData->pos[3], curTrajData->pos[4], curTrajData->pos[5],
-		//	curTrajData->pos[6]);
-	
-		// Convert position in motoman pulse joint
-		Ros_CtrlGroup_ConvertToMotoPos(ctrlGroup, curTrajData->pos, newPulsePos);
-		
-		// Calculate the increment
-		incData.time = curTrajData->time;
-		for (i = 0; i < ctrlGroup->numAxes; i++)
-		{
-			incData.inc[i] = (newPulsePos[i]- ctrlGroup->prevPulsePos[i]);
-		}
-		
-		// Add the increment to the queue
-		if(!Ros_MotionServer_AddPulseIncPointToQ(controller, groupNo, &incData))
-			break;
-		
-		//printf("%d: %d, %d, %d, %d, %d, %d, %d\r\n", incData.time,
-		//	incData.inc[0], incData.inc[1], incData.inc[2],
-		//	incData.inc[3], incData.inc[4], incData.inc[5],
-		//	incData.inc[6]);
-			
-		// Copy data to the previous pulse position for next iteration
-		memcpy(ctrlGroup->prevPulsePos, newPulsePos, sizeof(ctrlGroup->prevPulsePos));
-	}
-}
-
-
-//-------------------------------------------------------------------
-// Adds pulse increments for one interpolation period to the inc move queue
-//-------------------------------------------------------------------
-BOOL Ros_MotionServer_AddPulseIncPointToQ(Controller* controller, int groupNo, Incremental_data* dataToEnQ)
-{	
-	int index;
-	
-	// Set pointer to specified queue
-	Incremental_q* q = &controller->ctrlGroups[groupNo]->inc_q;
-
-	while( q->cnt >= Q_SIZE ) //queue is full
-	{
-		//wait for items to be removed from the queue
-		mpTaskDelay(controller->interpolPeriod);
-		
-		//make sure we don't get stuck in infinite loop
-		if (!Ros_Controller_IsMotionReady(controller)) //<- they probably pressed HOLD or ESTOP
-		{
-			return FALSE;
-		}
-	}
-	
-	// Lock the q before manipulating it
-	if(mpSemTake(q->q_lock, Q_LOCK_TIMEOUT) == OK)
-	{
-		// Get the index of the end of the queue
-		index = Q_OFFSET_IDX( q->idx, q->cnt , Q_SIZE );
-		// Copy data at the end of the queue
-		q->data[index] = *dataToEnQ;
-		// increase the count of elements in the queue
-		q->cnt++;
-		
-		// Unlock the q
-		mpSemGive(q->q_lock);
-	}
-	else
-	{
-		printf("ERROR: Unable to add point to queue.  Queue is locked up!\r\n");
-		return FALSE;
-	}
-	
-	return TRUE;
-}
-
-
-//-------------------------------------------------------------------
-// Clears the inc move queue
-//-------------------------------------------------------------------
-BOOL Ros_MotionServer_ClearQ(Controller* controller, int groupNo)
-{
-	Incremental_q* q;
-
-	// Check group number valid
-	if(!Ros_Controller_IsValidGroupNo(controller, groupNo))
-		return FALSE;
-
-	// Set pointer to specified queue
-	q = &controller->ctrlGroups[groupNo]->inc_q;
-
-	// Lock the q before manipulating it
-	if(mpSemTake(q->q_lock, Q_LOCK_TIMEOUT) == OK)
-	{
-		// Reset the queue.  No need to modify index or delete data
-		q->cnt = 0;
-		
-		// Unlock the q
-		mpSemGive(q->q_lock);
-		
-		return TRUE;
-	}
-
-	return FALSE;
-}
-
-
-//-------------------------------------------------------------------
-// Clears the inc move queue
-//-------------------------------------------------------------------
-BOOL Ros_MotionServer_ClearQ_All(Controller* controller)
-{
-	int groupNo;
-	BOOL bRet = TRUE;
-	
-	for(groupNo=0; groupNo<controller->numGroup; groupNo++)
-	{
-		bRet &= Ros_MotionServer_ClearQ(controller, groupNo);
-	}
-		
-	return bRet;
-}
-
-
-//-------------------------------------------------------------------
-// Check the number of inc_move currently in the specified queue
-//-------------------------------------------------------------------
-int Ros_MotionServer_GetQueueCnt(Controller* controller, int groupNo)
-{
-	Incremental_q* q;
-	int count;
-	
-	// Check group number valid
-	if(!Ros_Controller_IsValidGroupNo(controller, groupNo))
-		return -1;
-
-	// Set pointer to specified queue
-	q = &controller->ctrlGroups[groupNo]->inc_q;
-	
-	// Lock the q before manipulating it
-	if(mpSemTake(q->q_lock, Q_LOCK_TIMEOUT) == OK)
-	{			
-		count = q->cnt;
-			
-		// Unlock the q
-		mpSemGive(q->q_lock);
-		
-		return count;
-	}
-		
-	printf("ERROR: Unable to access queue count.  Queue is locked up!\r\n");
-	return -1;
-}
-
-
-
-//-------------------------------------------------------------------
-// Check that at least one control group of the controller has data in queue
-//-------------------------------------------------------------------
-BOOL Ros_MotionServer_HasDataInQueue(Controller* controller)
-{
-	int groupNo;
-	
-	for(groupNo=0; groupNo<controller->numGroup; groupNo++)
-	{
-		if(Ros_MotionServer_GetQueueCnt(controller, groupNo) > 0)
-			return TRUE;
-	}
-		
-	return FALSE;
-}
-
-
-//-------------------------------------------------------------------
-// Task to move the robot at each interpolation increment
-// 06/05/13: Modified to always send information for all defined groups even if the inc_q is empty
-//-------------------------------------------------------------------
-void Ros_MotionServer_IncMoveLoopStart(Controller* controller) //<-- IP_CLK priority task
-{
-#ifdef DX100
-	MP_POS_DATA moveData;
-#elif (FS100 || DX200)
-	MP_EXPOS_DATA moveData;
-#endif
-
-	Incremental_q* q;
-	int i;
-	int ret;
-	LONG time;
-	LONG q_time;
-	int axis;
-	//BOOL bNoData = TRUE;  // for testing
-	
-	printf("IncMoveTask Started\r\n");
-	
-	memset(&moveData, 0x00, sizeof(moveData));
-
-	for(i=0; i<controller->numGroup; i++)
-	{
-		moveData.ctrl_grp |= (0x01 << i); 
-		moveData.grp_pos_info[i].pos_tag.data[0] = Ros_CtrlGroup_GetAxisConfig(controller->ctrlGroups[i]);
-	}
-
-	FOREVER
-	{
-		mpClkAnnounce(MP_INTERPOLATION_CLK);
-		
-		if (Ros_Controller_IsMotionReady(controller) 
-			&& Ros_MotionServer_HasDataInQueue(controller) 
-			&& !controller->bStopMotion )
-		{
-			//bNoData = FALSE;   // for testing
-			
-			for(i=0; i<controller->numGroup; i++)
-			{
-				q = &controller->ctrlGroups[i]->inc_q;
-
-				// Lock the q before manipulating it
-				if(mpSemTake(q->q_lock, Q_LOCK_TIMEOUT) == OK)
-				{
-					if(q->cnt > 0)
-					{
-						time = q->data[q->idx].time;
-						q_time = controller->ctrlGroups[i]->q_time;
-						moveData.grp_pos_info[i].pos_tag.data[2] = q->data[q->idx].tool;
-						moveData.grp_pos_info[i].pos_tag.data[3] = q->data[q->idx].frame;
-						moveData.grp_pos_info[i].pos_tag.data[4] = q->data[q->idx].user;
-						
-						memcpy(&moveData.grp_pos_info[i].pos, &q->data[q->idx].inc, sizeof(LONG) * MP_GRP_AXES_NUM);
-					
-						// increment index in the queue and decrease the count
-						q->idx = Q_OFFSET_IDX( q->idx, 1, Q_SIZE );
-						q->cnt--;
-						
-						// Check if complet interpolation period covered
-						while(q->cnt > 0)
-						{
-							if( (q_time <= q->data[q->idx].time) 
-							&&  (q->data[q->idx].time - q_time <= controller->interpolPeriod) )
-							{ 
-								// next incMove is part of same interpolation period
-								
-								// check that information is in the same format
-								if( (moveData.grp_pos_info[i].pos_tag.data[2] != q->data[q->idx].tool)
-									|| (moveData.grp_pos_info[i].pos_tag.data[3] != q->data[q->idx].frame)
-									|| (moveData.grp_pos_info[i].pos_tag.data[4] != q->data[q->idx].user) )
-								{
-									// Different format can't combine information
-									break;
-								}
-								
-								// add next incMove to current incMove
-								for(axis=0; axis<MP_GRP_AXES_NUM; axis++)
-									moveData.grp_pos_info[i].pos[axis] += q->data[q->idx].inc[axis];
-								time = q->data[q->idx].time; 
-
-								// increment index in the queue and decrease the count
-								q->idx = Q_OFFSET_IDX( q->idx, 1, Q_SIZE );
-								q->cnt--;	
-							}
-							else
-							{
-								// interpolation period complet
-								break;
-							}
-						}
-						
-						controller->ctrlGroups[i]->q_time = time;
-					}
-					else
-					{
-						moveData.grp_pos_info[i].pos_tag.data[2] = 0;
-						moveData.grp_pos_info[i].pos_tag.data[3] = MP_INC_PULSE_DTYPE;
-						moveData.grp_pos_info[i].pos_tag.data[4] = 0;
-						memset(&moveData.grp_pos_info[i].pos, 0x00, sizeof(LONG) * MP_GRP_AXES_NUM);
-					}
-					
-					// Unlock the q					
-					mpSemGive(q->q_lock);
-				}
-				else
-				{
-					printf("ERROR: Can't get data from queue. Queue is locked up.\r\n");
-					memset(&moveData.grp_pos_info[i].pos, 0x00, sizeof(LONG) * MP_GRP_AXES_NUM);
-					continue;
-				}
-			}	
-
-#ifdef DX100
-			// first robot
-			moveData.ctrl_grp = 1;
-			ret = mpMeiIncrementMove(MP_SL_ID1, &moveData);
-			if(ret != 0)
-			{
-				if(ret == -3)
-					printf("mpMeiIncrementMove returned: %d (ctrl_grp = %d)\r\n", ret, moveData.ctrl_grp);
-				else
-					printf("mpMeiIncrementMove returned: %d\r\n", ret);
-			}
-			// if second robot  // This is not tested but was introduce to help future development
-			moveData.ctrl_grp = 2;
-			if(controller->numRobot > 1)
-			{
-				ret = mpMeiIncrementMove(MP_SL_ID2, &moveData);
-				if(ret != 0)
-				{
-					if(ret == -3)
-						printf("mpMeiIncrementMove returned: %d (ctrl_grp = %d)\r\n", ret, moveData.ctrl_grp);
-					else
-						printf("mpMeiIncrementMove returned: %d\r\n", ret);
-				}
-			}			
-#elif (FS100 || DX200)
-			ret = mpExRcsIncrementMove(&moveData);
-			if(ret != 0)
-			{
-				if(ret == -3)
-					printf("mpExRcsIncrementMove returned: %d (ctrl_grp = %d)\r\n", ret, moveData.ctrl_grp);
-				else
-					printf("mpExRcsIncrementMove returned: %d\r\n", ret);
-			}
-#endif
-			
-		}
-		//else  // for testing
-		//{
-		//	if(!bNoData)
-		//	{
-		//		printf("INFO: No data in queue.\r\n");
-		//		bNoData = TRUE;
-		//	}
-		//}
-	}
-}
-
-
-
-//-----------------------------------------------------------------------
-// Convert a JointTrajData message to a JointMotionData of a control group
-//-----------------------------------------------------------------------
-void Ros_MotionServer_ConvertToJointMotionData(SmBodyJointTrajPtFull* jointTrajData, JointMotionData* jointMotionData)
-{
-	int i, maxAxes;
-
-	memset(jointMotionData, 0x00, sizeof(JointMotionData));
-
-	maxAxes = min(ROS_MAX_JOINT, MP_GRP_AXES_NUM);
-	
-	jointMotionData->flag = jointTrajData->validFields;
-	jointMotionData->time = (int)(jointTrajData->time * 1000);
-	
-	for(i=0; i<maxAxes; i++)
-	{
-		jointMotionData->pos[i] = jointTrajData->pos[i];
-		jointMotionData->vel[i] = jointTrajData->vel[i];
-		jointMotionData->acc[i] = jointTrajData->acc[i];
-	}
-}
-
-
+﻿// MotionServer.c
+//
+// History:
+// 05/22/2013: Original release v.1.0.0
+// 06/05/2013: Fix for multi-arm control to prevent return -3 (Invalid group) 
+//			   when calling function mpExRcsIncrementMove.
+// 06/12/2013: Release v.1.0.1
+// June 2014:	Release v1.2.0
+//				Add support for multiple control groups.
+//				Add support for DX200 controller.
+/*
+* Software License Agreement (BSD License) 
+*
+* Copyright (c) 2013, Yaskawa America, Inc.
+* All rights reserved.
+*
+* Redistribution and use in binary form, with or without modification,
+* is permitted provided that the following conditions are met:
+*
+*       * Redistributions in binary form must reproduce the above copyright
+*       notice, this list of conditions and the following disclaimer in the
+*       documentation and/or other materials provided with the distribution.
+*       * Neither the name of the Yaskawa America, Inc., nor the names 
+*       of its contributors may be used to endorse or promote products derived
+*       from this software without specific prior written permission.
+*
+* THIS SOFTWARE IS PROVIDED BY THE COPYRIGHT HOLDERS AND CONTRIBUTORS "AS IS"
+* AND ANY EXPRESS OR IMPLIED WARRANTIES, INCLUDING, BUT NOT LIMITED TO, THE
+* IMPLIED WARRANTIES OF MERCHANTABILITY AND FITNESS FOR A PARTICULAR PURPOSE
+* ARE DISCLAIMED. IN NO EVENT SHALL THE COPYRIGHT OWNER OR CONTRIBUTORS BE
+* LIABLE FOR ANY DIRECT, INDIRECT, INCIDENTAL, SPECIAL, EXEMPLARY, OR
+* CONSEQUENTIAL DAMAGES (INCLUDING, BUT NOT LIMITED TO, PROCUREMENT OF
+* SUBSTITUTE GOODS OR SERVICES; LOSS OF USE, DATA, OR PROFITS; OR BUSINESS
+* INTERRUPTION) HOWEVER CAUSED AND ON ANY THEORY OF LIABILITY, WHETHER IN
+* CONTRACT, STRICT LIABILITY, OR TORT (INCLUDING NEGLIGENCE OR OTHERWISE)
+* ARISING IN ANY WAY OUT OF THE USE OF THIS SOFTWARE, EVEN IF ADVISED OF THE
+* POSSIBILITY OF SUCH DAMAGE.
+*/ 
+
+#include "MotoPlus.h"
+#include "ParameterExtraction.h"
+#include "CtrlGroup.h"
+#include "SimpleMessage.h"
+#include "Controller.h"
+#include "MotionServer.h"
+
+//-----------------------
+// Function Declarations
+//-----------------------
+// Main Task: 
+void Ros_MotionServer_StartNewConnection(Controller* controller, int sd);
+void Ros_MotionServer_StopConnection(Controller* controller, int connectionIndex);
+// WaitForSimpleMsg Task:
+void Ros_MotionServer_WaitForSimpleMsg(Controller* controller, int connectionIndex);
+BOOL Ros_MotionServer_SimpleMsgProcess(Controller* controller, SimpleMsg* receiveMsg, int byteSize, SimpleMsg* replyMsg);
+int Ros_MotionServer_MotionCtrlProcess(Controller* controller, SimpleMsg* receiveMsg, SimpleMsg* replyMsg);
+BOOL Ros_MotionServer_StopMotion(Controller* controller);
+BOOL Ros_MotionServer_ServoPower(Controller* controller, int servoOnOff);
+BOOL Ros_MotionServer_ResetAlarm(Controller* controller);
+BOOL Ros_MotionServer_StartTrajMode(Controller* controller);
+BOOL Ros_MotionServer_StopTrajMode(Controller* controller);
+int Ros_MotionServer_JointTrajDataProcess(Controller* controller, SimpleMsg* receiveMsg, SimpleMsg* replyMsg);
+int Ros_MotionServer_InitTrajPointFull(CtrlGroup* ctrlGroup, SmBodyJointTrajPtFull* jointTrajData);
+int Ros_MotionServer_InitTrajPointFullEx(CtrlGroup* ctrlGroup, SmBodyJointTrajPtExData* jointTrajDataEx, int sequence);
+int Ros_MotionServer_AddTrajPointFull(CtrlGroup* ctrlGroup, SmBodyJointTrajPtFull* jointTrajData);
+int Ros_MotionServer_AddTrajPointFullEx(CtrlGroup* ctrlGroup, SmBodyJointTrajPtExData* jointTrajDataEx, int sequence);
+int Ros_MotionServer_JointTrajPtFullExProcess(Controller* controller, SimpleMsg* receiveMsg, SimpleMsg* replyMsg);
+// AddToIncQueue Task:
+void Ros_MotionServer_AddToIncQueueProcess(Controller* controller, int groupNo);
+void Ros_MotionServer_JointTrajDataToIncQueue(Controller* controller, int groupNo);
+BOOL Ros_MotionServer_AddPulseIncPointToQ(Controller* controller, int groupNo, Incremental_data* dataToEnQ);
+BOOL Ros_MotionServer_ClearQ_All(Controller* controller);
+BOOL Ros_MotionServer_HasDataInQueue(Controller* controller);
+int Ros_MotionServer_GetQueueCnt(Controller* controller, int groupNo);
+void Ros_MotionServer_IncMoveLoopStart(Controller* controller);
+// Utility functions:
+void Ros_MotionServer_ConvertToJointMotionData(SmBodyJointTrajPtFull* jointTrajData, JointMotionData* jointMotionData);
+// IO functions:
+int Ros_MotionServer_ReadIO(SimpleMsg* receiveMsg, SimpleMsg* replyMsg);
+int Ros_MotionServer_WriteIO( SimpleMsg* receiveMsg, SimpleMsg* replyMsg);
+
+
+//-----------------------
+// Function implementation
+//-----------------------
+
+//-----------------------------------------------------------------------
+// Start the tasks for a new motion server connection:
+// - WaitForSimpleMsg: Task that waits to receive new SimpleMessage
+// - AddToIncQueueProcess: Task that take data from a message and generate Incmove  
+//-----------------------------------------------------------------------
+void Ros_MotionServer_StartNewConnection(Controller* controller, int sd)
+{
+	int groupNo;
+	int connectionIndex;
+	
+	// If not started, start the IncMoveTask (there should be only one instance of this thread)
+	if(controller->tidIncMoveThread == INVALID_TASK)
+	{
+		controller->tidIncMoveThread = mpCreateTask(MP_PRI_IP_CLK_TAKE, MP_STACK_SIZE, 
+													(FUNCPTR)Ros_MotionServer_IncMoveLoopStart,
+													(int)controller, 0, 0, 0, 0, 0, 0, 0, 0, 0);
+		if (controller->tidIncMoveThread == ERROR)
+		{
+			puts("Failed to create task for incremental-motion.  Check robot parameters.");
+			mpClose(sd);
+			controller->tidIncMoveThread = INVALID_TASK;
+			Ros_Controller_SetIOState(IO_FEEDBACK_FAILURE, TRUE);
+			return;
+		}
+	}
+	
+	// If not started, start the AddToIncQueueProcess for each control group
+	for(groupNo = 0; groupNo < controller->numGroup; groupNo++)
+	{
+		controller->ctrlGroups[groupNo]->tidAddToIncQueue = mpCreateTask(MP_PRI_TIME_NORMAL, MP_STACK_SIZE, 
+																		(FUNCPTR)Ros_MotionServer_AddToIncQueueProcess,
+																		(int)controller, groupNo, 0, 0, 0, 0, 0, 0, 0, 0); 
+		if (controller->ctrlGroups[groupNo]->tidAddToIncQueue == ERROR)
+		{
+			puts("Failed to create task for parsing motion increments.  Check robot parameters.");
+			mpClose(sd);
+			controller->ctrlGroups[groupNo]->tidAddToIncQueue = INVALID_TASK;
+			Ros_Controller_SetIOState(IO_FEEDBACK_FAILURE, TRUE);
+			return;
+		}
+	}
+	
+	//look for next available connection slot
+	for (connectionIndex = 0; connectionIndex < MAX_MOTION_CONNECTIONS; connectionIndex++)
+	{
+		if (controller->sdMotionConnections[connectionIndex] == INVALID_SOCKET)
+		{
+			//Start the new connection in a different task.
+			//Each task's memory will be unique IFF the data is on the stack.
+			//Any global or heap stuff will not be unique.
+			controller->sdMotionConnections[connectionIndex] = sd;
+			
+			//start new task for this specific connection
+			controller->tidMotionConnections[connectionIndex] = mpCreateTask(MP_PRI_TIME_NORMAL, MP_STACK_SIZE, 
+																			(FUNCPTR)Ros_MotionServer_WaitForSimpleMsg,
+																			(int)controller, connectionIndex, 0, 0, 0, 0, 0, 0, 0, 0);
+	
+			if (controller->tidMotionConnections[connectionIndex] != ERROR)
+			{
+				Ros_Controller_SetIOState(IO_FEEDBACK_MOTIONSERVERCONNECTED, TRUE); //set feedback signal indicating success
+			}
+			else
+			{
+				puts("Could not create new task in the motion server.  Check robot parameters.");
+				mpClose(sd);
+				controller->sdMotionConnections[connectionIndex] = INVALID_SOCKET;
+				controller->tidMotionConnections[connectionIndex] = INVALID_TASK;
+				Ros_Controller_SetIOState(IO_FEEDBACK_FAILURE, TRUE);
+				return;
+			}
+			
+			break;
+		}
+	}
+		
+	if (connectionIndex == MAX_MOTION_CONNECTIONS)
+	{
+		puts("Motion server already connected... not accepting last attempt.");
+		mpClose(sd);
+	}
+}
+
+
+//-----------------------------------------------------------------------
+// Close a connection along with all its associated task
+//-----------------------------------------------------------------------
+void Ros_MotionServer_StopConnection(Controller* controller, int connectionIndex)
+{   
+	int i;
+	int tid;
+	BOOL bDeleteIncMovTask;
+	
+	printf("Closing Motion Server Connection\r\n");
+	
+	//close this connection
+	mpClose(controller->sdMotionConnections[connectionIndex]);
+	//mark connection as invalid
+	controller->sdMotionConnections[connectionIndex] = INVALID_SOCKET;
+
+	// Check if there are still some valid connection
+	bDeleteIncMovTask = TRUE;
+	for(i=0; i<MAX_MOTION_CONNECTIONS; i++)
+	{
+		if(controller->sdMotionConnections[connectionIndex] != INVALID_SOCKET)
+		{
+			bDeleteIncMovTask = FALSE;
+			break;
+		}
+	}
+	
+	// If there is no more connection, stop the inc_move task
+	if(bDeleteIncMovTask)
+	{
+		//set feedback signal
+		Ros_Controller_SetIOState(IO_FEEDBACK_MOTIONSERVERCONNECTED, FALSE);
+
+		// Stop adding increment to queue (for each ctrlGroup
+		for(i=0; i < controller->numGroup; i++)
+		{
+			controller->ctrlGroups[i]->hasDataToProcess = FALSE;
+			tid = controller->ctrlGroups[i]->tidAddToIncQueue;
+			controller->ctrlGroups[i]->tidAddToIncQueue = INVALID_TASK;
+			mpDeleteTask(tid);
+		}
+		
+		// terminate the inc_move task
+		tid = controller->tidIncMoveThread;
+		controller->tidIncMoveThread = INVALID_TASK;
+		mpDeleteTask(tid);
+	}
+		
+	// Stop message receiption task
+	tid = controller->tidMotionConnections[connectionIndex];
+	controller->tidMotionConnections[connectionIndex] = INVALID_TASK;
+	printf("Motion Server Connection Closed\r\n");
+	
+	mpDeleteTask(tid);
+}
+
+
+
+//-----------------------------------------------------------------------
+// Task that waits to receive new SimpleMessage and then processes it
+//-----------------------------------------------------------------------
+void Ros_MotionServer_WaitForSimpleMsg(Controller* controller, int connectionIndex)
+{
+	SimpleMsg receiveMsg;
+	SimpleMsg replyMsg;
+	int byteSize = 0, byteSizeResponse = 0;
+	int minSize = sizeof(SmPrefix) + sizeof(SmHeader);
+	int expectedSize;
+	int ret = 0;
+	BOOL bDisconnect = FALSE;
+	BOOL bHasPreviousData = FALSE; // if true, then receiveMsg is already filled with valid data
+	BOOL bInvalidMsgType = FALSE;
+
+	while(!bDisconnect) //keep accepting messages until connection closes
+	{
+		mpTaskDelay(0);	//give it some time to breathe, if needed
+		
+		//Receive message from the PC
+		memset(&receiveMsg, 0x00, sizeof(receiveMsg));
+		byteSize = mpRecv(controller->sdMotionConnections[connectionIndex], (char*)(&receiveMsg), sizeof(receiveMsg), 0);
+		if (byteSize <= 0)
+			break; //end connection
+		
+		bInvalidMsgType = FALSE;
+
+		// Determine the expected size of the message
+		expectedSize = -1;
+		if(byteSize >= minSize)
+		{
+			switch(receiveMsg.header.msgType)
+			{
+				case ROS_MSG_ROBOT_STATUS: 
+					expectedSize = minSize + sizeof(SmBodyRobotStatus);
+					break;
+				case ROS_MSG_JOINT_TRAJ_PT_FULL: 
+					expectedSize = minSize + sizeof(SmBodyJointTrajPtFull);
+					break;
+				case ROS_MSG_JOINT_FEEDBACK:
+					expectedSize = minSize + sizeof(SmBodyJointFeedback);
+					break;
+				case ROS_MSG_MOTO_MOTION_CTRL:
+					expectedSize = minSize + sizeof(SmBodyMotoMotionCtrl);
+					break;
+				case ROS_MSG_MOTO_MOTION_REPLY:
+					expectedSize = minSize + sizeof(SmBodyMotoMotionReply);
+					break;
+				case ROS_MSG_MOTO_JOINT_TRAJ_PT_FULL_EX:
+					//Don't require the user to send data for non-existant control groups
+					if (byteSize >= (minSize + sizeof(int))) //make sure I can at least get to [numberOfGroups] field
+					{
+						expectedSize = minSize + (sizeof(int) * 2);
+						expectedSize += (sizeof(SmBodyJointTrajPtExData) * receiveMsg.body.jointTrajDataEx.numberOfValidGroups); //check the number of groups to determine size of data
+					}
+					else
+						expectedSize = minSize + sizeof(SmBodyJointTrajPtFullEx);
+					break;
+				case ROS_MSG_MOTO_JOINT_FEEDBACK_EX:
+					expectedSize = minSize + sizeof(SmBodyJointFeedbackEx);
+					break;
+					
+				case ROS_MSG_MOTO_READ_SINGLE_IO:
+					expectedSize = minSize + sizeof(SmBodyMotoReadSingleIO);
+					break;
+				case ROS_MSG_MOTO_READ_SINGLE_IO_REPLY:
+					expectedSize = minSize + sizeof(SmBodyMotoReadSingleIOReply);
+					break;
+				case ROS_MSG_MOTO_WRITE_SINGLE_IO:
+					expectedSize = minSize + sizeof(SmBodyMotoWriteSingleIO);
+					break;
+				case ROS_MSG_MOTO_WRITE_SINGLE_IO_REPLY:
+					expectedSize = minSize + sizeof(SmBodyMotoWriteSingleIOReply);
+					break;
+				default:
+					bInvalidMsgType = TRUE;
+					break;
+        	}
+        }
+
+        bHasPreviousData = FALSE;
+        // Check message size
+       	if(byteSize >= expectedSize && expectedSize <= sizeof(SimpleMsg))
+       	{
+       		// Process the simple message
+          	ret = Ros_MotionServer_SimpleMsgProcess(controller, &receiveMsg, expectedSize, &replyMsg);
+			if(ret == 1) 
+			{
+				bDisconnect = TRUE;
+			}
+			else if( byteSize > expectedSize ) 
+			{
+				printf("MessageReceived(%d bytes): expectedSize=%d, processing rest of bytes (%d, %d, %d)\r\n", byteSize,  expectedSize, sizeof(receiveMsg), receiveMsg.body.jointTrajData.sequence, ((int*)((char*)&receiveMsg +  expectedSize))[5]);
+				memmove(&receiveMsg, (char*)&receiveMsg + expectedSize, byteSize-expectedSize);
+				byteSize -= expectedSize;
+				bHasPreviousData = TRUE;
+			}
+		}
+		else if (bInvalidMsgType)
+		{
+			printf("Unknown Message Received(%d)\r\n", receiveMsg.header.msgType);
+			Ros_SimpleMsg_MotionReply(&receiveMsg, ROS_RESULT_INVALID, ROS_RESULT_INVALID_MSGTYPE, &replyMsg, 0);			
+		}
+       	else
+       	{
+			printf("MessageReceived(%d bytes): expectedSize=%d\r\n", byteSize,  expectedSize);
+			Ros_SimpleMsg_MotionReply(&receiveMsg, ROS_RESULT_INVALID, ROS_RESULT_INVALID_MSGSIZE, &replyMsg, 0);
+        	// Note: If messages are being combine together because of network transmission protocol
+        	// we may need to add code to store unused portion of the received buff that would be part of the next message
+        }
+        	
+        //Send reply message
+        byteSizeResponse = mpSend(controller->sdMotionConnections[connectionIndex], (char*)(&replyMsg), replyMsg.prefix.length + sizeof(SmPrefix), 0);        
+        if (byteSizeResponse <= 0)
+        	break;	// Close the connection
+	}
+	
+	mpTaskDelay(50);	// Just in case other associated task need time to clean-up.  Don't if necessary... but it doesn't hurt
+	
+	//close this connection
+	Ros_MotionServer_StopConnection(controller, connectionIndex);
+}
+
+
+//-----------------------------------------------------------------------
+// Checks the type of message and processes it accordingly
+// Return -1=Failure; 0=Success; 1=CloseConnection; 
+//-----------------------------------------------------------------------
+int Ros_MotionServer_SimpleMsgProcess(Controller* controller, SimpleMsg* receiveMsg, 
+										int byteSize, SimpleMsg* replyMsg)
+{
+	int ret = 0;
+	int expectedBytes = sizeof(SmPrefix) + sizeof(SmHeader);
+	int invalidSubcode = 0;
+	
+	//printf("In SimpleMsgProcess\r\n");
+	
+	switch(receiveMsg->header.msgType)
+	{
+	case ROS_MSG_JOINT_TRAJ_PT_FULL:
+		// Check that the appropriate message size was received
+		expectedBytes += sizeof(SmBodyJointTrajPtFull);
+		if(expectedBytes == byteSize)
+			ret = Ros_MotionServer_JointTrajDataProcess(controller, receiveMsg, replyMsg);
+		else
+			invalidSubcode = ROS_RESULT_INVALID_MSGSIZE;
+		break;
+	case ROS_MSG_MOTO_MOTION_CTRL:
+		// Check that the appropriate message size was received
+		expectedBytes += sizeof(SmBodyMotoMotionCtrl);
+		if(expectedBytes == byteSize)
+			ret = Ros_MotionServer_MotionCtrlProcess(controller, receiveMsg, replyMsg);
+		else
+			invalidSubcode = ROS_RESULT_INVALID_MSGSIZE;
+		break;
+	case ROS_MSG_MOTO_JOINT_TRAJ_PT_FULL_EX:
+		// Check that the appropriate message size was received
+		if (byteSize >= (expectedBytes + sizeof(int))) //make sure I can at least get to [numberOfGroups] field
+		{
+			expectedBytes += (sizeof(int) * 2);
+			expectedBytes += (sizeof(SmBodyJointTrajPtExData) * receiveMsg->body.jointTrajDataEx.numberOfValidGroups); //check the number of groups to determine size of data
+		}
+		else
+			expectedBytes += sizeof(SmBodyJointTrajPtFullEx);
+
+		if(expectedBytes <= byteSize)
+			ret = Ros_MotionServer_JointTrajPtFullExProcess(controller, receiveMsg, replyMsg);
+		else
+			invalidSubcode = ROS_RESULT_INVALID_MSGSIZE;
+		break;
+
+	case ROS_MSG_MOTO_READ_SINGLE_IO:
+		// Check that the appropriate message size was received
+		expectedBytes += sizeof(SmBodyMotoReadSingleIO);
+		if(expectedBytes == byteSize)
+			ret = Ros_MotionServer_ReadIO(receiveMsg, replyMsg);
+		else
+			invalidSubcode = ROS_RESULT_INVALID_MSGSIZE;
+		break;
+	case ROS_MSG_MOTO_WRITE_SINGLE_IO:
+		// Check that the appropriate message size was received
+		expectedBytes += sizeof(SmBodyMotoWriteSingleIO);
+		if(expectedBytes == byteSize)
+			ret = Ros_MotionServer_WriteIO(receiveMsg, replyMsg);
+		else
+			invalidSubcode = ROS_RESULT_INVALID_MSGSIZE;
+		break;
+
+
+	default:
+		printf("Invalid message type: %d\n", receiveMsg->header.msgType);
+		invalidSubcode = ROS_RESULT_INVALID_MSGTYPE;
+		break;
+	}
+	
+	// Check Invalid Case
+	if(invalidSubcode != 0)
+	{
+		Ros_SimpleMsg_MotionReply(receiveMsg, ROS_RESULT_INVALID, invalidSubcode, replyMsg, 0);
+		ret = -1;
+	}
+		
+	return ret;
+}
+
+int Ros_MotionServer_ReadIO(SimpleMsg* receiveMsg, SimpleMsg* replyMsg)
+{
+	int apiRet;
+	MP_IO_INFO ioReadInfo;
+	USHORT ioValue;
+	int resultCode;
+
+	//initialize memory
+	memset(replyMsg, 0x00, sizeof(SimpleMsg));
+	
+	// set prefix: length of message excluding the prefix
+	replyMsg->prefix.length = sizeof(SmHeader) + sizeof(SmBodyMotoReadSingleIOReply);
+
+	// set header information of the reply
+	replyMsg->header.msgType = ROS_MSG_MOTO_READ_SINGLE_IO_REPLY;
+	replyMsg->header.commType = ROS_COMM_SERVICE_REPLY;
+	
+	ioReadInfo.ulAddr = receiveMsg->body.readSingleIo.ioAddress;
+	apiRet = mpReadIO(&ioReadInfo, &ioValue, 1);
+
+	if (apiRet == OK)
+		resultCode = ROS_REPLY_SUCCESS;
+	else
+		resultCode = ROS_REPLY_FAILURE;
+
+	replyMsg->body.readSingleIoReply.value = ioValue;
+	replyMsg->body.readSingleIoReply.resultCode = resultCode;
+	replyMsg->header.replyType = (SmReplyType)resultCode;
+	return OK;
+}
+
+int Ros_MotionServer_WriteIO(SimpleMsg* receiveMsg, SimpleMsg* replyMsg)
+{	
+	int apiRet;
+	MP_IO_DATA ioWriteData;
+	int resultCode;
+
+	//initialize memory
+	memset(replyMsg, 0x00, sizeof(SimpleMsg));
+	
+	// set prefix: length of message excluding the prefix
+	replyMsg->prefix.length = sizeof(SmHeader) + sizeof(SmBodyMotoWriteSingleIOReply);
+
+	// set header information of the reply
+	replyMsg->header.msgType = ROS_MSG_MOTO_WRITE_SINGLE_IO_REPLY;
+	replyMsg->header.commType = ROS_COMM_SERVICE_REPLY;
+	
+	ioWriteData.ulAddr = receiveMsg->body.writeSingleIo.ioAddress;
+	ioWriteData.ulValue = receiveMsg->body.writeSingleIo.ioValue;
+	apiRet = mpWriteIO(&ioWriteData, 1);
+
+	if (apiRet == OK)
+		resultCode = ROS_REPLY_SUCCESS;
+	else
+		resultCode = ROS_REPLY_FAILURE;
+
+	replyMsg->body.writeSingleIoReply.resultCode = resultCode;
+	replyMsg->header.replyType = (SmReplyType)resultCode;
+	return OK;
+}
+
+
+//-----------------------------------------------------------------------
+// Processes message of type: ROS_MSG_MOTO_JOINT_TRAJ_PT_FULL_EX
+// Return -1=Failure; 0=Success; 1=CloseConnection; 
+//-----------------------------------------------------------------------
+int Ros_MotionServer_JointTrajPtFullExProcess(Controller* controller, SimpleMsg* receiveMsg, 
+											  SimpleMsg* replyMsg)
+{
+	SmBodyJointTrajPtFullEx* msgBody;	
+	CtrlGroup* ctrlGroup;
+	int ret, i;
+
+	msgBody = &receiveMsg->body.jointTrajDataEx;
+
+	// Check if controller is able to receive incremental move and if the incremental move thread is running
+	if(!Ros_Controller_IsMotionReady(controller))
+	{
+		int subcode = Ros_Controller_GetNotReadySubcode(controller);
+		printf("ERROR: Controller is not ready (code: %d).  Can't process ROS_MSG_MOTO_JOINT_TRAJ_PT_FULL_EX.\r\n", subcode);
+		for (i = 0; i < msgBody->numberOfValidGroups; i += 1)
+		{
+			Ros_SimpleMsg_MotionReply(receiveMsg, ROS_RESULT_NOT_READY, subcode, replyMsg, msgBody->jointTrajPtData[i].groupNo);
+		}
+		return 0;
+	}
+
+	// Pre-check to ensure no groups are busy
+	for (i = 0; i < msgBody->numberOfValidGroups; i += 1)
+	{
+		if (Ros_Controller_IsValidGroupNo(controller, msgBody->jointTrajPtData[i].groupNo))
+		{
+			ctrlGroup = controller->ctrlGroups[msgBody->jointTrajPtData[i].groupNo];
+			if (ctrlGroup->hasDataToProcess)
+			{
+				Ros_SimpleMsg_MotionReply(receiveMsg, ROS_RESULT_BUSY, 0, replyMsg, msgBody->jointTrajPtData[i].groupNo);
+				return 0;
+			}
+		}
+		else
+		{
+			printf("ERROR: GroupNo %d is not valid\n", msgBody->jointTrajPtData[i].groupNo);
+			Ros_SimpleMsg_MotionReply(receiveMsg, ROS_RESULT_INVALID, ROS_RESULT_INVALID_GROUPNO, replyMsg, msgBody->jointTrajPtData[i].groupNo);
+			return 0;
+		}
+			
+		// Check that minimum information (time, position, velocity) is valid
+		if( (msgBody->jointTrajPtData[i].validFields & 0x07) != 0x07 )
+		{
+			printf("ERROR: Validfields = %d\r\n", msgBody->jointTrajPtData[i].validFields);
+			Ros_SimpleMsg_MotionReply(receiveMsg, ROS_RESULT_INVALID, ROS_RESULT_INVALID_DATA_INSUFFICIENT, replyMsg, msgBody->jointTrajPtData[i].groupNo);
+			return 0;
+		}
+	}
+
+	for (i = 0; i < msgBody->numberOfValidGroups; i += 1)
+	{
+		ctrlGroup = controller->ctrlGroups[msgBody->jointTrajPtData[i].groupNo];
+		
+		// Check the trajectory sequence code
+		if(msgBody->sequence == 0) // First trajectory point
+		{
+			// Initialize first point variables
+			ret = Ros_MotionServer_InitTrajPointFullEx(ctrlGroup, &msgBody->jointTrajPtData[i], msgBody->sequence);
+		
+			// set reply
+			if(ret == 0)
+				Ros_SimpleMsg_MotionReply(receiveMsg, ROS_RESULT_SUCCESS, 0, replyMsg, msgBody->jointTrajPtData[i].groupNo);
+			else
+			{
+				printf("ERROR: Ros_MotionServer_InitTrajPointFullEx returned %d\n", ret);
+				Ros_SimpleMsg_MotionReply(receiveMsg, ROS_RESULT_INVALID, ret, replyMsg, msgBody->jointTrajPtData[i].groupNo);
+				return 0; //stop processing other groups in this loop
+			}
+		}
+		else if(msgBody->sequence > 0)// Subsequent trajectory points
+		{
+			// Add the point to the trajectory
+			ret = Ros_MotionServer_AddTrajPointFullEx(ctrlGroup, &msgBody->jointTrajPtData[i], msgBody->sequence);
+		
+			// ser reply
+			if(ret == 0)
+				Ros_SimpleMsg_MotionReply(receiveMsg, ROS_RESULT_SUCCESS, 0, replyMsg, msgBody->jointTrajPtData[i].groupNo);
+			else if(ret == 1)
+			{
+				printf("ERROR: Ros_MotionServer_AddTrajPointFullEx returned %d\n", ret);
+				Ros_SimpleMsg_MotionReply(receiveMsg, ROS_RESULT_BUSY, 0, replyMsg, msgBody->jointTrajPtData[i].groupNo);
+				return 0; //stop processing other groups in this loop
+			}
+			else
+			{
+				printf("ERROR: Ros_MotionServer_AddTrajPointFullEx returned %d\n", ret);
+				Ros_SimpleMsg_MotionReply(receiveMsg, ROS_RESULT_INVALID, ret, replyMsg, msgBody->jointTrajPtData[i].groupNo);
+				return 0; //stop processing other groups in this loop
+			}
+		}
+		else
+		{
+			Ros_SimpleMsg_MotionReply(receiveMsg, ROS_RESULT_INVALID, ROS_RESULT_INVALID_SEQUENCE, replyMsg, msgBody->jointTrajPtData[i].groupNo);
+			return 0; //stop processing other groups in this loop
+		}
+	}
+
+	return 0;
+}
+
+
+//-----------------------------------------------------------------------
+// Processes message of type: ROS_MSG_MOTO_MOTION_CTRL
+// Return -1=Failure; 0=Success; 1=CloseConnection; 
+//-----------------------------------------------------------------------
+int Ros_MotionServer_MotionCtrlProcess(Controller* controller, SimpleMsg* receiveMsg, 
+										SimpleMsg* replyMsg)
+{
+	SmBodyMotoMotionCtrl* motionCtrl;
+
+	//printf("In MotionCtrlProcess\r\n");
+
+	// Check the command code
+	motionCtrl = &receiveMsg->body.motionCtrl;
+	switch(motionCtrl->command)
+	{
+		case ROS_CMD_CHECK_MOTION_READY: 
+		{
+			if(Ros_Controller_IsMotionReady(controller))
+				Ros_SimpleMsg_MotionReply(receiveMsg, ROS_RESULT_TRUE, 0, replyMsg, receiveMsg->body.motionCtrl.groupNo);
+			else
+				Ros_SimpleMsg_MotionReply(receiveMsg, ROS_RESULT_FALSE, 0, replyMsg, receiveMsg->body.motionCtrl.groupNo);
+			break;
+		}
+		case ROS_CMD_CHECK_QUEUE_CNT:
+		{
+			int count = Ros_MotionServer_GetQueueCnt(controller, motionCtrl->groupNo);
+			if(count >= 0)
+				Ros_SimpleMsg_MotionReply(receiveMsg, ROS_RESULT_TRUE, count, replyMsg, receiveMsg->body.motionCtrl.groupNo);
+			else
+				Ros_SimpleMsg_MotionReply(receiveMsg, ROS_RESULT_FAILURE, count, replyMsg, receiveMsg->body.motionCtrl.groupNo);
+			break;
+		}
+		case ROS_CMD_STOP_MOTION:
+		{
+			// Stop Motion
+			BOOL bRet = Ros_MotionServer_StopMotion(controller);
+			
+			// Reply msg
+			if(bRet)
+				Ros_SimpleMsg_MotionReply(receiveMsg, ROS_RESULT_SUCCESS, 0, replyMsg, receiveMsg->body.motionCtrl.groupNo);
+			else 
+				Ros_SimpleMsg_MotionReply(receiveMsg, ROS_RESULT_FAILURE, 0, replyMsg, receiveMsg->body.motionCtrl.groupNo);
+			break;
+		}
+		case ROS_CMD_START_SERVOS:
+		{
+			// Stop Motion
+			BOOL bRet = Ros_MotionServer_ServoPower(controller, ON);
+			
+			// Reply msg
+			if(bRet)
+				Ros_SimpleMsg_MotionReply(receiveMsg, ROS_RESULT_SUCCESS, 0, replyMsg, receiveMsg->body.motionCtrl.groupNo);
+			else 
+				Ros_SimpleMsg_MotionReply(receiveMsg, ROS_RESULT_FAILURE, 0, replyMsg, receiveMsg->body.motionCtrl.groupNo);
+			break;
+		}
+		case ROS_CMD_STOP_SERVOS:
+		{
+			// Stop Motion
+			BOOL bRet = Ros_MotionServer_ServoPower(controller, OFF);
+			
+			// Reply msg
+			if(bRet)
+				Ros_SimpleMsg_MotionReply(receiveMsg, ROS_RESULT_SUCCESS, 0, replyMsg, receiveMsg->body.motionCtrl.groupNo);
+			else 
+				Ros_SimpleMsg_MotionReply(receiveMsg, ROS_RESULT_FAILURE, 0, replyMsg, receiveMsg->body.motionCtrl.groupNo);
+			break;
+		}
+		case ROS_CMD_RESET_ALARM:
+		{
+			// Stop Motion
+			BOOL bRet = Ros_MotionServer_ResetAlarm(controller);
+			
+			// Reply msg
+			if(bRet)
+				Ros_SimpleMsg_MotionReply(receiveMsg, ROS_RESULT_SUCCESS, 0, replyMsg, receiveMsg->body.motionCtrl.groupNo);
+			else 
+				Ros_SimpleMsg_MotionReply(receiveMsg, ROS_RESULT_FAILURE, 0, replyMsg, receiveMsg->body.motionCtrl.groupNo);
+			break;
+		}
+		case ROS_CMD_START_TRAJ_MODE:
+		{
+			// Start Trajectory mode by starting the INIT_ROS job on the controller
+			BOOL bRet = Ros_MotionServer_StartTrajMode(controller);
+			if(bRet)
+				Ros_SimpleMsg_MotionReply(receiveMsg, ROS_RESULT_SUCCESS, 0, replyMsg, receiveMsg->body.motionCtrl.groupNo);
+			else
+				Ros_SimpleMsg_MotionReply(receiveMsg, ROS_RESULT_NOT_READY, 
+						Ros_Controller_GetNotReadySubcode(controller), replyMsg, receiveMsg->body.motionCtrl.groupNo);
+			break;
+		}
+		case ROS_CMD_STOP_TRAJ_MODE:
+		case ROS_CMD_DISCONNECT:
+		{
+			BOOL bRet = Ros_MotionServer_StopTrajMode(controller);
+			if(bRet)
+			{
+				Ros_SimpleMsg_MotionReply(receiveMsg, ROS_RESULT_SUCCESS, 0, replyMsg, receiveMsg->body.motionCtrl.groupNo);
+				if(motionCtrl->command == ROS_CMD_DISCONNECT)
+					return 1;
+			}
+			else
+				Ros_SimpleMsg_MotionReply(receiveMsg, ROS_RESULT_FAILURE, 0, replyMsg, receiveMsg->body.motionCtrl.groupNo);
+			break;
+		}
+	}
+
+	return 0;
+}
+
+
+//-----------------------------------------------------------------------
+// Stop motion by stopping message processing and clearing the queue
+//-----------------------------------------------------------------------
+BOOL Ros_MotionServer_StopMotion(Controller* controller)
+{
+	// NOTE: for the time being, stop motion will stop all motion for all control group 
+	BOOL bRet;
+	BOOL bStopped;
+	int checkCnt;
+	int groupNo;
+		
+	// Stop any motion from being processed further
+	controller->bStopMotion = TRUE;
+	
+	// Check that background processing of message has been stopped
+	for(checkCnt=0; checkCnt<MOTION_STOP_TIMEOUT; checkCnt++) 
+	{
+		bStopped = TRUE;
+		for(groupNo=0; groupNo<controller->numGroup; groupNo++)
+			bStopped &= !controller->ctrlGroups[groupNo]->hasDataToProcess;
+		if(bStopped)
+			break;
+		else
+			mpTaskDelay(1);
+	}
+	
+	// Clear queues
+	bRet = Ros_MotionServer_ClearQ_All(controller);
+	
+	// All motion should be stopped at this point, so turn of the flag
+	controller->bStopMotion = FALSE;
+	
+	return(bStopped && bRet);
+}
+
+
+//-----------------------------------------------------------------------
+// Sets servo power to ON or OFF
+//-----------------------------------------------------------------------
+BOOL Ros_MotionServer_ServoPower(Controller* controller, int servoOnOff)
+{
+	MP_SERVO_POWER_SEND_DATA sServoData;
+	MP_STD_RSP_DATA stdRespData;
+	int ret;
+	
+	if (servoOnOff == OFF)
+		Ros_MotionServer_StopMotion(controller);
+
+	printf("Setting servo power: %d\n", servoOnOff);
+	memset(&sServoData, 0x00, sizeof(sServoData));
+	memset(&stdRespData, 0x00, sizeof(stdRespData));
+	sServoData.sServoPower = servoOnOff;
+
+	ret = mpSetServoPower(&sServoData, &stdRespData);
+	if( (ret == 0) && (stdRespData.err_no == 0) )
+	{
+		// wait for confirmation
+		int checkCount;
+		for(checkCount=0; checkCount<MOTION_START_TIMEOUT; checkCount+=MOTION_START_CHECK_PERIOD)
+		{
+			// Update status
+			Ros_Controller_StatusUpdate(controller);
+		
+			if(Ros_Controller_IsServoOn(controller) == servoOnOff)
+				break;
+			
+			mpTaskDelay(MOTION_START_CHECK_PERIOD);
+		}		
+	}
+	else
+	{
+		char errMsg[ERROR_MSG_MAX_SIZE];
+		memset(errMsg, 0x00, ERROR_MSG_MAX_SIZE);
+		Ros_Controller_ErrNo_ToString(stdRespData.err_no, errMsg, ERROR_MSG_MAX_SIZE);
+		printf("Can't turn off servo because: %s\r\n", errMsg);
+	}
+	
+	// Update status
+	Ros_Controller_StatusUpdate(controller);
+	return Ros_Controller_IsServoOn(controller) == servoOnOff;
+}
+
+BOOL Ros_MotionServer_ResetAlarm(Controller* controller)
+{
+	int ret, i;
+	BOOL returnBoolean;
+	MP_ALARM_STATUS_RSP_DATA alarmstatus;
+	MP_STD_RSP_DATA responseData;
+	
+	returnBoolean = TRUE;
+
+	ret = mpGetAlarmStatus(&alarmstatus);
+	if( ret != 0 ) 
+	{
+		printf("Could not get alarm status\n");
+		//Ignore this error.  Continue to try and clear the alarm.
+	}
+    
+	if (alarmstatus.sIsAlarm & 0x02) //alarm is active
+	{
+		MP_ALARM_CODE_RSP_DATA alarmcode;
+		ret = mpGetAlarmCode(&alarmcode);
+		if( ret != 0 ) 
+		{
+			printf("Could not get alarm code\n");
+			//Ignore this error.  Continue to try and clear the alarm.
+		}
+		else
+		{
+			for (i = 0; i < alarmcode.usAlarmNum; i += 1)
+				printf("Has alarm: %d[%d], resetting...\n", alarmcode.AlarmData.usAlarmNo[i], alarmcode.AlarmData.usAlarmData[i]);
+		}
+
+		ret = mpResetAlarm(&responseData);
+		if( ret != 0 ) 
+		{
+			printf("Could not reset the alarm, failure code: %d\n", responseData.err_no);
+			returnBoolean = FALSE;
+		}
+	}
+
+	if (alarmstatus.sIsAlarm & 0x01) //error is active
+	{
+		MP_ALARM_CODE_RSP_DATA alarmcode;
+		ret = mpGetAlarmCode(&alarmcode);
+		if (ret != 0)
+		{
+			printf("Could not get error code\n");
+			//Ignore this problem.  Continue to try and clear the error.
+		}
+		else
+		{
+			printf("Has error: %d[%d], resetting...\n", alarmcode.usErrorNo, alarmcode.usErrorData);
+		}
+
+		ret = mpCancelError(&responseData);
+		if (ret != 0)
+		{
+			printf("Could not cancel the error, failure code: %d\n", responseData.err_no);
+			returnBoolean = FALSE;
+		}
+	}
+
+	Ros_Controller_StatusUpdate(controller);
+	return returnBoolean;
+}
+
+//-----------------------------------------------------------------------
+// Attempts to start playback of a job to put the controller in RosMotion mode
+//-----------------------------------------------------------------------
+BOOL Ros_MotionServer_StartTrajMode(Controller* controller)
+{
+	int ret;
+	MP_STD_RSP_DATA rData;
+	MP_START_JOB_SEND_DATA sStartData;
+	int checkCount;
+	int grpNo;
+
+	printf("In StartTrajMode\r\n");
+
+	// Update status
+	Ros_Controller_StatusUpdate(controller);
+
+	// Check if already in the proper mode
+	if(Ros_Controller_IsMotionReady(controller))
+		return TRUE;
+
+	// Check if currently in operation, we don't want to interrupt current operation
+	if(Ros_Controller_IsOperating(controller))
+		return FALSE;
+		
+	// Check for condition that need operator manual intervention	
+	if(Ros_Controller_IsEStop(controller)
+		|| Ros_Controller_IsHold(controller)
+		|| !Ros_Controller_IsRemote(controller))
+		return FALSE;
+		
+	// Check for condition that can be fixed remotely
+	if(Ros_Controller_IsError(controller))
+	{
+		// Cancel error
+		memset(&rData, 0x00, sizeof(rData));
+		ret = mpCancelError(&rData);
+		if(ret != 0)
+			goto updateStatus;
+	}
+
+	// Check for condition that can be fixed remotely
+	if(Ros_Controller_IsAlarm(controller))
+	{
+		// Reset alarm
+		memset(&rData, 0x00, sizeof(rData));
+		ret = mpResetAlarm(&rData);
+		if(ret == 0)
+		{
+			// wait for the Alarm reset confirmation
+			int checkCount;
+			for(checkCount=0; checkCount<MOTION_START_TIMEOUT; checkCount+=MOTION_START_CHECK_PERIOD)
+			{
+				// Update status
+				Ros_Controller_StatusUpdate(controller);
+		
+				if(Ros_Controller_IsAlarm(controller) == FALSE)
+					continue;
+			
+				mpTaskDelay(MOTION_START_CHECK_PERIOD);
+			}
+			if(Ros_Controller_IsAlarm(controller))
+				goto updateStatus;
+		}
+		else
+			goto updateStatus;
+	}
+	
+
+	// Servo On
+	if(Ros_Controller_IsServoOn(controller) == FALSE)
+	{
+		MP_SERVO_POWER_SEND_DATA sServoData;
+		memset(&rData, 0x00, sizeof(rData));
+		memset(&sServoData, 0x00, sizeof(sServoData));
+		sServoData.sServoPower = 1;  // ON
+		ret = mpSetServoPower(&sServoData, &rData);
+		if( (ret == 0) && (rData.err_no ==0) )
+		{
+			// wait for the Servo On confirmation
+			int checkCount;
+			for(checkCount=0; checkCount<MOTION_START_TIMEOUT; checkCount+=MOTION_START_CHECK_PERIOD)
+			{
+				// Update status
+				Ros_Controller_StatusUpdate(controller);
+		
+				if(Ros_Controller_IsServoOn(controller) == TRUE)
+					continue;
+			
+				mpTaskDelay(MOTION_START_CHECK_PERIOD);
+			}
+			if(Ros_Controller_IsServoOn(controller) == FALSE)
+				goto updateStatus;			
+		}
+		else
+		{
+			char errMsg[ERROR_MSG_MAX_SIZE];
+			memset(errMsg, 0x00, ERROR_MSG_MAX_SIZE);
+			Ros_Controller_ErrNo_ToString(rData.err_no, errMsg, ERROR_MSG_MAX_SIZE);
+			printf("Can't turn on servo because: %s\r\n", errMsg);
+			goto updateStatus;			
+		}
+	}
+
+	// have to initialize the prevPulsePos that will be used when interpolating the traj
+	for(grpNo = 0; grpNo < MP_GRP_NUM; ++grpNo)
+	{
+		if( controller->ctrlGroups[grpNo] != NULL /*&& Ros_CtrlGroup_IsRobot(controller->ctrlGroups[grpNo])*/)
+		{
+			Ros_CtrlGroup_GetPulsePosCmd(controller->ctrlGroups[grpNo], controller->ctrlGroups[grpNo]->prevPulsePos);
+		}
+	}
+
+	// Start Job
+	memset(&rData, 0x00, sizeof(rData));
+	memset(&sStartData, 0x00, sizeof(sStartData));
+	sStartData.sTaskNo = 0;
+	memcpy(sStartData.cJobName, MOTION_INIT_ROS_JOB, MAX_JOB_NAME_LEN);
+	ret = mpStartJob(&sStartData, &rData);
+	if( (ret != 0) || (rData.err_no !=0) )
+	{
+		char errMsg[ERROR_MSG_MAX_SIZE];
+		memset(errMsg, 0x00, ERROR_MSG_MAX_SIZE);
+		Ros_Controller_ErrNo_ToString(rData.err_no, errMsg, ERROR_MSG_MAX_SIZE);
+		printf("Can't start job %s because: %s\r\n", MOTION_INIT_ROS_JOB, errMsg);
+		goto updateStatus;		
+	}
+	
+	// wait for the Motion Ready
+	for(checkCount=0; checkCount<MOTION_START_TIMEOUT; checkCount+=MOTION_START_CHECK_PERIOD)
+	{
+		// Update status
+		Ros_Controller_StatusUpdate(controller);
+		
+		if(Ros_Controller_IsMotionReady(controller))
+			return(TRUE);
+			
+		mpTaskDelay(MOTION_START_CHECK_PERIOD);
+	}
+	
+updateStatus:	
+	// Update status
+	Ros_Controller_StatusUpdate(controller);
+	
+	return (Ros_Controller_IsMotionReady(controller));
+}
+
+
+
+//-----------------------------------------------------------------------
+// Set I/O signal matching the WAIT instruction to allow the controller 
+// to resume job execution
+//-----------------------------------------------------------------------
+BOOL Ros_MotionServer_StopTrajMode(Controller* controller)
+{
+	// Don't change mode if queue is not empty
+	if(Ros_MotionServer_HasDataInQueue(controller))
+	{
+		//printf("Failed: Ros_MotionServer_HasDataInQueue is true\r\n");
+		return FALSE;
+	}
+		
+	// Stop motion
+	if(!Ros_MotionServer_StopMotion(controller))
+	{
+		//printf("Failed: Ros_MotionServer_StopMotion is false\r\n");
+		return FALSE;
+	}
+	
+	// Set I/O signal
+	Ros_Controller_SetIOState(IO_FEEDBACK_MP_INCMOVE_DONE, TRUE);
+	
+	return TRUE;
+}
+
+
+//-----------------------------------------------------------------------
+// Processes message of type: ROS_MSG_JOINT_TRAJ_PT_FULL
+// Return: 0=Success; -1=Failure
+//-----------------------------------------------------------------------
+int Ros_MotionServer_JointTrajDataProcess(Controller* controller, SimpleMsg* receiveMsg, 
+											SimpleMsg* replyMsg)
+{
+	SmBodyJointTrajPtFull* trajData;
+	CtrlGroup* ctrlGroup;
+	int ret;
+
+	// Check if controller is able to receive incremental move and if the incremental move thread is running
+	if(!Ros_Controller_IsMotionReady(controller))
+	{
+		int subcode = Ros_Controller_GetNotReadySubcode(controller);
+		printf("ERROR: Controller is not ready (code: %d).  Can't process ROS_MSG_JOINT_TRAJ_PT_FULL.\r\n", subcode);
+		Ros_SimpleMsg_MotionReply(receiveMsg, ROS_RESULT_NOT_READY, subcode, replyMsg, receiveMsg->body.jointTrajData.groupNo);
+		return 0;
+	}
+
+	// Set pointer reference
+	trajData = &receiveMsg->body.jointTrajData;
+	
+	// Check group number valid
+	if(Ros_Controller_IsValidGroupNo(controller, trajData->groupNo))
+	{
+		ctrlGroup = controller->ctrlGroups[trajData->groupNo];
+	}
+	else
+	{
+		Ros_SimpleMsg_MotionReply(receiveMsg, ROS_RESULT_INVALID, ROS_RESULT_INVALID_GROUPNO, replyMsg, receiveMsg->body.jointTrajData.groupNo);
+		return 0;
+	}
+	
+	// Check that minimum information (time, position, velocity) is valid
+	if( (trajData->validFields & 0x07) != 0x07 )
+	{
+		printf("ERROR: Validfields = %d\r\n", trajData->validFields);
+		Ros_SimpleMsg_MotionReply(receiveMsg, ROS_RESULT_INVALID, ROS_RESULT_INVALID_DATA_INSUFFICIENT, replyMsg, receiveMsg->body.jointTrajData.groupNo);
+		return 0;
+	}
+
+	// Check the trajectory sequence code
+	if(trajData->sequence == 0) // First trajectory point
+	{
+		// Initialize first point variables
+		ret = Ros_MotionServer_InitTrajPointFull(ctrlGroup, trajData);
+		
+		// set reply
+		if(ret == 0)
+			Ros_SimpleMsg_MotionReply(receiveMsg, ROS_RESULT_SUCCESS, 0, replyMsg, receiveMsg->body.jointTrajData.groupNo);
+		else
+			Ros_SimpleMsg_MotionReply(receiveMsg, ROS_RESULT_INVALID, ret, replyMsg, receiveMsg->body.jointTrajData.groupNo);
+	}
+	else if(trajData->sequence > 0)// Subsequent trajectory points
+	{
+		// Add the point to the trajectory
+		ret = Ros_MotionServer_AddTrajPointFull(ctrlGroup, trajData);
+		
+		// ser reply
+		if(ret == 0)
+			Ros_SimpleMsg_MotionReply(receiveMsg, ROS_RESULT_SUCCESS, 0, replyMsg, receiveMsg->body.jointTrajData.groupNo);
+		else if(ret == 1)
+			Ros_SimpleMsg_MotionReply(receiveMsg, ROS_RESULT_BUSY, 0, replyMsg, receiveMsg->body.jointTrajData.groupNo);
+		else
+			Ros_SimpleMsg_MotionReply(receiveMsg, ROS_RESULT_INVALID, ret, replyMsg, receiveMsg->body.jointTrajData.groupNo);	
+	}
+	else
+	{
+		Ros_SimpleMsg_MotionReply(receiveMsg, ROS_RESULT_INVALID, ROS_RESULT_INVALID_SEQUENCE, replyMsg, receiveMsg->body.jointTrajData.groupNo);
+	}
+
+	return 0;
+}
+
+//-----------------------------------------------------------------------
+// Convert SmBodyMotoJointTrajPtExData data to SmBodyJointTrajPtFull
+//-----------------------------------------------------------------------
+int Ros_MotionServer_InitTrajPointFullEx(CtrlGroup* ctrlGroup, SmBodyJointTrajPtExData* jointTrajDataEx, int sequence)
+{
+	SmBodyJointTrajPtFull jointTrajData;
+
+	//convert SmBodyMotoJointTrajPtExData data to SmBodyJointTrajPtFull
+	jointTrajData.groupNo = jointTrajDataEx->groupNo;
+	jointTrajData.sequence = sequence;
+	jointTrajData.validFields = jointTrajDataEx->validFields;
+	jointTrajData.time = jointTrajDataEx->time;
+	memcpy(jointTrajData.pos, jointTrajDataEx->pos, sizeof(float)*ROS_MAX_JOINT);
+	memcpy(jointTrajData.vel, jointTrajDataEx->vel, sizeof(float)*ROS_MAX_JOINT);
+	memcpy(jointTrajData.acc, jointTrajDataEx->acc, sizeof(float)*ROS_MAX_JOINT);
+
+	return Ros_MotionServer_InitTrajPointFull(ctrlGroup, &jointTrajData);
+}
+
+//-----------------------------------------------------------------------
+// Setup the first point of a trajectory
+//-----------------------------------------------------------------------
+int Ros_MotionServer_InitTrajPointFull(CtrlGroup* ctrlGroup, SmBodyJointTrajPtFull* jointTrajData)
+{
+	long pulsePos[MAX_PULSE_AXES];
+	long curPos[MAX_PULSE_AXES];
+	int i;
+
+	if(ctrlGroup->groupNo == jointTrajData->groupNo)
+	{
+		// Assign start position
+		Ros_MotionServer_ConvertToJointMotionData(jointTrajData, &ctrlGroup->jointMotionData);
+		ctrlGroup->timeLeftover_ms = 0;
+		ctrlGroup->q_time = ctrlGroup->jointMotionData.time;
+	
+		// Convert start position to pulse format
+		Ros_CtrlGroup_ConvertToMotoPos(ctrlGroup, ctrlGroup->jointMotionData.pos, pulsePos);
+		Ros_CtrlGroup_GetPulsePosCmd(ctrlGroup, curPos);
+		
+		// Check for each axis
+		for(i=0; i<MAX_PULSE_AXES; i++)
+		{
+			// Check if position matches current command position
+			if(abs(pulsePos[i] - curPos[i]) > START_MAX_PULSE_DEVIATION)
+			{
+				printf("ERROR: Trajectory start position doesn't match current position.\r\n");
+				printf("    %ld, %ld, %ld, %ld, %ld, %ld, %ld, %ld\r\n",
+					pulsePos[0], pulsePos[1], pulsePos[2],
+					pulsePos[3], pulsePos[4], pulsePos[5],
+					pulsePos[6], pulsePos[7]);
+				printf("    %ld, %ld, %ld, %ld, %ld, %ld, %ld, %ld\r\n",
+					curPos[0], curPos[1], curPos[2],
+					curPos[3], curPos[4], curPos[5],
+					curPos[6], curPos[7]);
+				return ROS_RESULT_INVALID_DATA_START_POS;
+			}
+			
+			// Check maximum velocity limit
+			if(abs(ctrlGroup->jointMotionData.vel[i]) > ctrlGroup->maxSpeed[i])
+			{
+				// excessive speed
+				return ROS_RESULT_INVALID_DATA_SPEED;
+			}
+		}
+		
+		//printf("Trajectory Start Initialized\r\n");
+		// Return success
+		return 0;
+	}
+	
+	return ROS_RESULT_INVALID_GROUPNO;
+}
+
+//-----------------------------------------------------------------------
+// Convert SmBodyMotoJointTrajPtExData data to SmBodyJointTrajPtFull
+//-----------------------------------------------------------------------
+int Ros_MotionServer_AddTrajPointFullEx(CtrlGroup* ctrlGroup, SmBodyJointTrajPtExData* jointTrajDataEx, int sequence)
+{
+	SmBodyJointTrajPtFull jointTrajData;
+
+	//convert SmBodyMotoJointTrajPtExData data to SmBodyJointTrajPtFull
+	jointTrajData.groupNo = jointTrajDataEx->groupNo;
+	jointTrajData.sequence = sequence;
+	jointTrajData.validFields = jointTrajDataEx->validFields;
+	jointTrajData.time = jointTrajDataEx->time;
+	memcpy(jointTrajData.pos, jointTrajDataEx->pos, sizeof(float)*ROS_MAX_JOINT);
+	memcpy(jointTrajData.vel, jointTrajDataEx->vel, sizeof(float)*ROS_MAX_JOINT);
+	memcpy(jointTrajData.acc, jointTrajDataEx->acc, sizeof(float)*ROS_MAX_JOINT);
+
+	return Ros_MotionServer_AddTrajPointFull(ctrlGroup, &jointTrajData);
+}
+
+
+//-----------------------------------------------------------------------
+// Setup the subsequent point of a trajectory
+//-----------------------------------------------------------------------
+int Ros_MotionServer_AddTrajPointFull(CtrlGroup* ctrlGroup, SmBodyJointTrajPtFull* jointTrajData)
+{
+	int i;
+	JointMotionData jointData;
+
+	// Check that there isn't data current being processed
+	if(ctrlGroup->hasDataToProcess)
+	{
+		// Busy
+		return ROS_RESULT_BUSY;
+	}
+	
+	// Convert message data to a jointMotionData
+	Ros_MotionServer_ConvertToJointMotionData(jointTrajData, &jointData);
+			
+	// Check that incoming data is valid
+	for(i=0; i<ctrlGroup->numAxes; i++)
+	{
+		// Check position softlimit
+		// TODO? Note need to add function to Parameter Extraction Library
+		
+		// Velocity check
+		if(abs(jointData.vel[i]) > ctrlGroup->maxSpeed[i])
+		{
+			// excessive speed
+			printf("ERROR: Invalid speed in message TrajPointFull data: \r\n  axis: %d, speed: %f, limit: %f\r\n", 
+				i, jointData.vel[i], ctrlGroup->maxSpeed[i]);
+				
+			#ifdef DEBUG
+				Ros_SimpleMsg_DumpTrajPtFull(jointTrajData);
+			#endif
+	
+			return ROS_RESULT_INVALID_DATA_SPEED;
+		}
+	}			
+
+	// Store of the message trajectory data to the control group for processing 
+	memcpy(&ctrlGroup->jointMotionDataToProcess, &jointData, sizeof(JointMotionData));
+	ctrlGroup->hasDataToProcess = TRUE;
+
+	return 0;
+}
+
+
+//-----------------------------------------------------------------------
+// Task that handles in the background messages that may have long processing
+// time so that they don't block other message from being processed.
+// Checks the type of message and processes it accordingly. 
+//-----------------------------------------------------------------------
+void Ros_MotionServer_AddToIncQueueProcess(Controller* controller, int groupNo)
+{
+	int interpolPeriod;
+	CtrlGroup* ctrlGroup = controller->ctrlGroups[groupNo];
+
+	// Initialization of pointers and memory
+	interpolPeriod = controller->interpolPeriod; 
+	ctrlGroup->hasDataToProcess = FALSE;
+
+	FOREVER
+	{
+		// if there is no message to process delay and try agsain
+		if(ctrlGroup->hasDataToProcess)
+		{
+			// Interpolate increment move to reach position data
+			Ros_MotionServer_JointTrajDataToIncQueue(controller, groupNo);
+			
+			// Mark message as processed 
+			ctrlGroup->hasDataToProcess = FALSE;
+		}
+		
+		mpTaskDelay(interpolPeriod);
+	}		
+}
+
+
+//-----------------------------------------------------------------------
+// Decompose the message type: ROS_MSG_JOINT_TRAJ_PT_FULL into incremental
+// moves to be added to the inc move queue.
+// Interpolation is based on position, velocity and time
+// Acceleration is modeled by a linear equation acc = accCoef1 + accCoef2 * time
+//-----------------------------------------------------------------------
+void Ros_MotionServer_JointTrajDataToIncQueue(Controller* controller, int groupNo)
+{
+	int interpolPeriod = controller->interpolPeriod; 
+	CtrlGroup* ctrlGroup = controller->ctrlGroups[groupNo];
+	int i; 
+	JointMotionData _startTrajData;
+	JointMotionData* startTrajData;
+	JointMotionData* endTrajData;
+	JointMotionData* curTrajData;
+	float interval;						// Time between startTime and the new data time
+	float accCoef1[MP_GRP_AXES_NUM];    // Acceleration coefficient 1
+	float accCoef2[MP_GRP_AXES_NUM];    // Acceleration coefficient 2
+	int timeInc_ms;						// time increment in millisecond
+	int calculationTime_ms;				// time in ms at which the interpolation takes place
+	float interpolTime;      			// time increment in second
+	//long prevPulsePos[MP_GRP_AXES_NUM];
+	long newPulsePos[MP_GRP_AXES_NUM];
+	Incremental_data incData;
+
+	//printf("Starting JointTrajDataProcess\r\n");	
+
+	// Initialization of pointers and memory
+	curTrajData = &ctrlGroup->jointMotionData;
+	endTrajData = &ctrlGroup->jointMotionDataToProcess;
+	startTrajData = &_startTrajData;
+	// Set the start of the trajectory interpolation as the current position (which should be the end of last interpolation)
+	memcpy(startTrajData, curTrajData, sizeof(JointMotionData));
+	
+	// Set pulse position references
+	//memset(prevPulsePos, 0x00, sizeof(prevPulsePos));
+	//Ros_CtrlGroup_ConvertToMotoPos(ctrlGroup, curTrajData->pos, controller->prevPulsePos);
+	memset(newPulsePos, 0x00, sizeof(newPulsePos));
+	memset(&incData, 0x00, sizeof(incData));
+	incData.frame = MP_INC_PULSE_DTYPE;
+	
+	// Calculate an acceleration coefficients
+	memset(&accCoef1, 0x00, sizeof(accCoef1));
+	memset(&accCoef2, 0x00, sizeof(accCoef2));
+	interval = (endTrajData->time - startTrajData->time) / 1000.0f;  // time difference in sec
+	if (interval > 0.0)
+	{
+		for (i = 0; i < ctrlGroup->numAxes; i++)
+		{	
+			//Calculate acceleration coefficient (convert interval to seconds
+			accCoef1[i] = ( 6 * (endTrajData->pos[i] - startTrajData->pos[i]) / (interval * interval) )
+						- ( 2 * (endTrajData->vel[i] + 2 * startTrajData->vel[i]) / interval);
+			accCoef2[i] = ( -12 * (endTrajData->pos[i] - startTrajData->pos[i]) / (interval * interval * interval))
+						+ ( 6 * (endTrajData->vel[i] + startTrajData->vel[i]) / (interval * interval) );
+		}
+	}
+	else
+	{
+		printf("Warning: Group %d - Time difference between endTrajData (%d) and startTrajData (%d) is 0 or less.\r\n", groupNo, endTrajData->time, startTrajData->time);
+	}
+	
+	// Initialize calculation variable before entering while loop
+	calculationTime_ms = startTrajData->time;
+	if(ctrlGroup->timeLeftover_ms == 0)
+		timeInc_ms = interpolPeriod;
+	else
+		timeInc_ms = ctrlGroup->timeLeftover_ms;
+		
+	// While interpolation time is smaller than new ROS point time
+	while( (curTrajData->time < endTrajData->time) && Ros_Controller_IsMotionReady(controller) && !controller->bStopMotion)
+	{
+		// Increment calculation time by next time increment
+		calculationTime_ms += timeInc_ms;
+		interpolTime = (calculationTime_ms - startTrajData->time) / 1000.0f;
+			
+		if( calculationTime_ms < endTrajData->time )  // Make calculation for full interpolation clock
+		{	   
+			// Set new interpolation time to calculation time
+			curTrajData->time = calculationTime_ms;
+				
+			// For each axis calculate the new position at the interpolation time
+			for (i = 0; i < ctrlGroup->numAxes; i++)
+			{
+				// Add position change for new interpolation time 
+				curTrajData->pos[i] = startTrajData->pos[i] 						// initial position component
+					+ startTrajData->vel[i] * interpolTime  						// initial velocity component
+					+ accCoef1[i] * interpolTime * interpolTime / 2 				// accCoef1 component
+					+ accCoef2[i] * interpolTime * interpolTime * interpolTime / 6;	// accCoef2 component
+	
+				// Add velocity change for new interpolation time
+				curTrajData->vel[i] = startTrajData->vel[i]   						// initial velocity component
+					+ accCoef1[i] * interpolTime 									// accCoef1 component
+					+ accCoef2[i] * interpolTime * interpolTime / 2;				// accCoef2 component
+			}
+	
+			// Reset the timeInc_ms for the next interpolation cycle
+			if(timeInc_ms < interpolPeriod)
+			{
+				timeInc_ms = interpolPeriod;
+				ctrlGroup->timeLeftover_ms = 0;
+			}
+		}
+		else  // Make calculation for partial interpolation cycle
+		{
+			// Set the current trajectory data equal to the end trajectory
+			memcpy(curTrajData, endTrajData, sizeof(JointMotionData));
+	
+			// Set the next interpolation increment to the the remainder to reach the next interpolation cycle  
+			if(calculationTime_ms > endTrajData->time)
+			{
+				ctrlGroup->timeLeftover_ms = calculationTime_ms - endTrajData->time;
+			} 
+		}
+		
+		//printf("%d: %.5f, %.5f, %.5f, %.5f, %.5f, %.5f, %.5f\r\n", curTrajData->time,
+		//	curTrajData->pos[0], curTrajData->pos[1], curTrajData->pos[2],
+		//	curTrajData->pos[3], curTrajData->pos[4], curTrajData->pos[5],
+		//	curTrajData->pos[6]);
+	
+		// Convert position in motoman pulse joint
+		Ros_CtrlGroup_ConvertToMotoPos(ctrlGroup, curTrajData->pos, newPulsePos);
+		
+		// Calculate the increment
+		incData.time = curTrajData->time;
+		for (i = 0; i < ctrlGroup->numAxes; i++)
+		{
+			incData.inc[i] = (newPulsePos[i]- ctrlGroup->prevPulsePos[i]);
+		}
+		
+		// Add the increment to the queue
+		if(!Ros_MotionServer_AddPulseIncPointToQ(controller, groupNo, &incData))
+			break;
+		
+		//printf("%d: %d, %d, %d, %d, %d, %d, %d\r\n", incData.time,
+		//	incData.inc[0], incData.inc[1], incData.inc[2],
+		//	incData.inc[3], incData.inc[4], incData.inc[5],
+		//	incData.inc[6]);
+			
+		// Copy data to the previous pulse position for next iteration
+		memcpy(ctrlGroup->prevPulsePos, newPulsePos, sizeof(ctrlGroup->prevPulsePos));
+	}
+}
+
+
+//-------------------------------------------------------------------
+// Adds pulse increments for one interpolation period to the inc move queue
+//-------------------------------------------------------------------
+BOOL Ros_MotionServer_AddPulseIncPointToQ(Controller* controller, int groupNo, Incremental_data* dataToEnQ)
+{	
+	int index;
+	
+	// Set pointer to specified queue
+	Incremental_q* q = &controller->ctrlGroups[groupNo]->inc_q;
+
+	while( q->cnt >= Q_SIZE ) //queue is full
+	{
+		//wait for items to be removed from the queue
+		mpTaskDelay(controller->interpolPeriod);
+		
+		//make sure we don't get stuck in infinite loop
+		if (!Ros_Controller_IsMotionReady(controller)) //<- they probably pressed HOLD or ESTOP
+		{
+			return FALSE;
+		}
+	}
+	
+	// Lock the q before manipulating it
+	if(mpSemTake(q->q_lock, Q_LOCK_TIMEOUT) == OK)
+	{
+		// Get the index of the end of the queue
+		index = Q_OFFSET_IDX( q->idx, q->cnt , Q_SIZE );
+		// Copy data at the end of the queue
+		q->data[index] = *dataToEnQ;
+		// increase the count of elements in the queue
+		q->cnt++;
+		
+		// Unlock the q
+		mpSemGive(q->q_lock);
+	}
+	else
+	{
+		printf("ERROR: Unable to add point to queue.  Queue is locked up!\r\n");
+		return FALSE;
+	}
+	
+	return TRUE;
+}
+
+
+//-------------------------------------------------------------------
+// Clears the inc move queue
+//-------------------------------------------------------------------
+BOOL Ros_MotionServer_ClearQ(Controller* controller, int groupNo)
+{
+	Incremental_q* q;
+
+	// Check group number valid
+	if(!Ros_Controller_IsValidGroupNo(controller, groupNo))
+		return FALSE;
+
+	// Set pointer to specified queue
+	q = &controller->ctrlGroups[groupNo]->inc_q;
+
+	// Lock the q before manipulating it
+	if(mpSemTake(q->q_lock, Q_LOCK_TIMEOUT) == OK)
+	{
+		// Reset the queue.  No need to modify index or delete data
+		q->cnt = 0;
+		
+		// Unlock the q
+		mpSemGive(q->q_lock);
+		
+		return TRUE;
+	}
+
+	return FALSE;
+}
+
+
+//-------------------------------------------------------------------
+// Clears the inc move queue
+//-------------------------------------------------------------------
+BOOL Ros_MotionServer_ClearQ_All(Controller* controller)
+{
+	int groupNo;
+	BOOL bRet = TRUE;
+	
+	for(groupNo=0; groupNo<controller->numGroup; groupNo++)
+	{
+		bRet &= Ros_MotionServer_ClearQ(controller, groupNo);
+	}
+		
+	return bRet;
+}
+
+
+//-------------------------------------------------------------------
+// Check the number of inc_move currently in the specified queue
+//-------------------------------------------------------------------
+int Ros_MotionServer_GetQueueCnt(Controller* controller, int groupNo)
+{
+	Incremental_q* q;
+	int count;
+	
+	// Check group number valid
+	if(!Ros_Controller_IsValidGroupNo(controller, groupNo))
+		return -1;
+
+	// Set pointer to specified queue
+	q = &controller->ctrlGroups[groupNo]->inc_q;
+	
+	// Lock the q before manipulating it
+	if(mpSemTake(q->q_lock, Q_LOCK_TIMEOUT) == OK)
+	{			
+		count = q->cnt;
+			
+		// Unlock the q
+		mpSemGive(q->q_lock);
+		
+		return count;
+	}
+		
+	printf("ERROR: Unable to access queue count.  Queue is locked up!\r\n");
+	return -1;
+}
+
+
+
+//-------------------------------------------------------------------
+// Check that at least one control group of the controller has data in queue
+//-------------------------------------------------------------------
+BOOL Ros_MotionServer_HasDataInQueue(Controller* controller)
+{
+	int groupNo;
+	
+	for(groupNo=0; groupNo<controller->numGroup; groupNo++)
+	{
+		if(Ros_MotionServer_GetQueueCnt(controller, groupNo) > 0)
+			return TRUE;
+	}
+		
+	return FALSE;
+}
+
+
+//-------------------------------------------------------------------
+// Task to move the robot at each interpolation increment
+// 06/05/13: Modified to always send information for all defined groups even if the inc_q is empty
+//-------------------------------------------------------------------
+void Ros_MotionServer_IncMoveLoopStart(Controller* controller) //<-- IP_CLK priority task
+{
+#ifdef DX100
+	MP_POS_DATA moveData;
+#elif (FS100 || DX200)
+	MP_EXPOS_DATA moveData;
+#endif
+
+	Incremental_q* q;
+	int i;
+	int ret;
+	LONG time;
+	LONG q_time;
+	int axis;
+	//BOOL bNoData = TRUE;  // for testing
+	
+	printf("IncMoveTask Started\r\n");
+	
+	memset(&moveData, 0x00, sizeof(moveData));
+
+	for(i=0; i<controller->numGroup; i++)
+	{
+		moveData.ctrl_grp |= (0x01 << i); 
+		moveData.grp_pos_info[i].pos_tag.data[0] = Ros_CtrlGroup_GetAxisConfig(controller->ctrlGroups[i]);
+	}
+
+	FOREVER
+	{
+		mpClkAnnounce(MP_INTERPOLATION_CLK);
+		
+		if (Ros_Controller_IsMotionReady(controller) 
+			&& Ros_MotionServer_HasDataInQueue(controller) 
+			&& !controller->bStopMotion )
+		{
+			//bNoData = FALSE;   // for testing
+			
+			for(i=0; i<controller->numGroup; i++)
+			{
+				q = &controller->ctrlGroups[i]->inc_q;
+
+				// Lock the q before manipulating it
+				if(mpSemTake(q->q_lock, Q_LOCK_TIMEOUT) == OK)
+				{
+					if(q->cnt > 0)
+					{
+						time = q->data[q->idx].time;
+						q_time = controller->ctrlGroups[i]->q_time;
+						moveData.grp_pos_info[i].pos_tag.data[2] = q->data[q->idx].tool;
+						moveData.grp_pos_info[i].pos_tag.data[3] = q->data[q->idx].frame;
+						moveData.grp_pos_info[i].pos_tag.data[4] = q->data[q->idx].user;
+						
+						memcpy(&moveData.grp_pos_info[i].pos, &q->data[q->idx].inc, sizeof(LONG) * MP_GRP_AXES_NUM);
+					
+						// increment index in the queue and decrease the count
+						q->idx = Q_OFFSET_IDX( q->idx, 1, Q_SIZE );
+						q->cnt--;
+						
+						// Check if complet interpolation period covered
+						while(q->cnt > 0)
+						{
+							if( (q_time <= q->data[q->idx].time) 
+							&&  (q->data[q->idx].time - q_time <= controller->interpolPeriod) )
+							{ 
+								// next incMove is part of same interpolation period
+								
+								// check that information is in the same format
+								if( (moveData.grp_pos_info[i].pos_tag.data[2] != q->data[q->idx].tool)
+									|| (moveData.grp_pos_info[i].pos_tag.data[3] != q->data[q->idx].frame)
+									|| (moveData.grp_pos_info[i].pos_tag.data[4] != q->data[q->idx].user) )
+								{
+									// Different format can't combine information
+									break;
+								}
+								
+								// add next incMove to current incMove
+								for(axis=0; axis<MP_GRP_AXES_NUM; axis++)
+									moveData.grp_pos_info[i].pos[axis] += q->data[q->idx].inc[axis];
+								time = q->data[q->idx].time; 
+
+								// increment index in the queue and decrease the count
+								q->idx = Q_OFFSET_IDX( q->idx, 1, Q_SIZE );
+								q->cnt--;	
+							}
+							else
+							{
+								// interpolation period complet
+								break;
+							}
+						}
+						
+						controller->ctrlGroups[i]->q_time = time;
+					}
+					else
+					{
+						moveData.grp_pos_info[i].pos_tag.data[2] = 0;
+						moveData.grp_pos_info[i].pos_tag.data[3] = MP_INC_PULSE_DTYPE;
+						moveData.grp_pos_info[i].pos_tag.data[4] = 0;
+						memset(&moveData.grp_pos_info[i].pos, 0x00, sizeof(LONG) * MP_GRP_AXES_NUM);
+					}
+					
+					// Unlock the q					
+					mpSemGive(q->q_lock);
+				}
+				else
+				{
+					printf("ERROR: Can't get data from queue. Queue is locked up.\r\n");
+					memset(&moveData.grp_pos_info[i].pos, 0x00, sizeof(LONG) * MP_GRP_AXES_NUM);
+					continue;
+				}
+			}	
+
+#ifdef DX100
+			// first robot
+			moveData.ctrl_grp = 1;
+			ret = mpMeiIncrementMove(MP_SL_ID1, &moveData);
+			if(ret != 0)
+			{
+				if(ret == -3)
+					printf("mpMeiIncrementMove returned: %d (ctrl_grp = %d)\r\n", ret, moveData.ctrl_grp);
+				else
+					printf("mpMeiIncrementMove returned: %d\r\n", ret);
+			}
+			// if second robot  // This is not tested but was introduce to help future development
+			moveData.ctrl_grp = 2;
+			if(controller->numRobot > 1)
+			{
+				ret = mpMeiIncrementMove(MP_SL_ID2, &moveData);
+				if(ret != 0)
+				{
+					if(ret == -3)
+						printf("mpMeiIncrementMove returned: %d (ctrl_grp = %d)\r\n", ret, moveData.ctrl_grp);
+					else
+						printf("mpMeiIncrementMove returned: %d\r\n", ret);
+				}
+			}			
+#elif (FS100 || DX200)
+			ret = mpExRcsIncrementMove(&moveData);
+			if(ret != 0)
+			{
+				if(ret == -3)
+					printf("mpExRcsIncrementMove returned: %d (ctrl_grp = %d)\r\n", ret, moveData.ctrl_grp);
+				else
+					printf("mpExRcsIncrementMove returned: %d\r\n", ret);
+			}
+#endif
+			
+		}
+		//else  // for testing
+		//{
+		//	if(!bNoData)
+		//	{
+		//		printf("INFO: No data in queue.\r\n");
+		//		bNoData = TRUE;
+		//	}
+		//}
+	}
+}
+
+
+
+//-----------------------------------------------------------------------
+// Convert a JointTrajData message to a JointMotionData of a control group
+//-----------------------------------------------------------------------
+void Ros_MotionServer_ConvertToJointMotionData(SmBodyJointTrajPtFull* jointTrajData, JointMotionData* jointMotionData)
+{
+	int i, maxAxes;
+
+	memset(jointMotionData, 0x00, sizeof(JointMotionData));
+
+	maxAxes = min(ROS_MAX_JOINT, MP_GRP_AXES_NUM);
+	
+	jointMotionData->flag = jointTrajData->validFields;
+	jointMotionData->time = (int)(jointTrajData->time * 1000);
+	
+	for(i=0; i<maxAxes; i++)
+	{
+		jointMotionData->pos[i] = jointTrajData->pos[i];
+		jointMotionData->vel[i] = jointTrajData->vel[i];
+		jointMotionData->acc[i] = jointTrajData->acc[i];
+	}
+}
+
+